--- conflicted
+++ resolved
@@ -236,11 +236,8 @@
 // Start a standalone server (no GAE SDK needed) serving both front-end and backend,
 // watch for file changes and live-reload when needed.
 // If you don't want file watchers and live-reload, use '--no-watch' option.
-<<<<<<< HEAD
-gulp.task('serve', ['sass', 'backend', 'generate-service-worker-dev'], function(cb) {
-=======
-gulp.task('serve', ['sass', 'backend'], function() {
->>>>>>> 8ef6d1fe
+
+gulp.task('serve', ['sass', 'backend', 'generate-service-worker-dev'], function() {
   var noWatch = argv.watch === false;
   var serverAddr = 'localhost:' + (noWatch ? '3000' : '8080');
   var startArgs = ['-d', APP_DIR, '-listen', serverAddr];
@@ -280,14 +277,10 @@
 
 // The same as 'serve' task but using GAE dev appserver.
 // If you don't want file watchers and live-reload, use '--no-watch' option.
-<<<<<<< HEAD
-gulp.task('serve:gae', ['sass', 'generate-service-worker-dev'], function(cb) {
-=======
-gulp.task('serve:gae', ['sass'], function() {
+gulp.task('serve:gae', ['sass', 'generate-service-worker-dev'], function() {
   var appEnv = process.env.APP_ENV || 'dev';
   var restoreAppYaml = changeBackendGaeAppVersion('v-' + appEnv);
 
->>>>>>> 8ef6d1fe
   var noWatch = argv.watch === false;
   var serverAddr = 'localhost:' + (noWatch ? '3000' : '8080');
   var args = ['preview', 'app', 'run', BACKEND_DIR, '--host', serverAddr];
