<!--
Copyright 2015 Google Inc. All rights reserved.
Licensed under the Apache License, Version 2.0 (the "License");
you may not use this file except in compliance with the License.
You may obtain a copy of the License at
  http://www.apache.org/licenses/LICENSE-2.0
Unless required by applicable law or agreed to in writing, software
distributed under the License is distributed on an "AS IS" BASIS,
WITHOUT WARRANTIES OR CONDITIONS OF ANY KIND, either express or implied.
See the License for the specific language governing permissions and
limitations under the License.
-->

<link rel="import" href="../bower_components/polymer/polymer.html">
<link rel="import" href="../bower_components/core-tooltip/core-tooltip.html">
<link rel="import" href="../bower_components/paper-fab/paper-fab.html">
<link rel="import" href="../bower_components/paper-button/paper-button.html">
<link rel="import" href="../bower_components/i18n-msg/i18n-msg.html">
<link rel="import" href="io-icons.html">

<script src="../experiment/js/loader.js"></script>
<script src="../scripts/helper/util.js"></script>

<!--
Main fab for entering/exit the experiment.

##### Example

  <experiment-fab></experiment-fab>

@element experiment-fab
@blurb Main fab for entering/exit the experiment.
@extends paper-fab
-->
<polymer-element name="experiment-fab" extends="paper-fab">
  <template>
    <style>
      :host {
        background: #fff;
        background-repeat: no-repeat;
        color: inherit;
        display: block;
        position: absolute;
        z-index: 2;
        -webkit-transition: -webkit-transform 300ms ease-in-out;
        -webkit-transform: scale(1,1);
        transition: transform 300ms ease-in-out;
        transform: scale(1,1);
      }
      :host::shadow core-icon {
        height: 19px;
        width: 19px;
        top: 2px;
        left: 2px;
      }
      :host::shadow paper-ripple {
        color: #cfd8dc;
      }
      /* fix for repeating background image in safari */
      polyfill-rule {
        content: ':host::shadow core-icon div';
        background-repeat: no-repeat;
        width: 19px;
        height: 19px;
      }
      polyfill-rule {
        content: 'experiment-fab[playing] core-icon div';
        height: 17px;
        width: 12px;
      }
      polyfill-rule {
        content: 'experiment-fab[paused] core-icon div';
        height: 16px;
        width: 13px;
      }
      :host([playing])::shadow core-icon {
        height: 17px;
        width: 12px;
        left: 6px;
        top: 4px;
      }
      :host([paused])::shadow core-icon {
        height: 16px;
        width: 13px;
        left: 7px;
        top: 4px;
      }
      :host([recording]) {
        -webkit-transform: scale(0,0);
        transform: scale(0,0);
      }
    </style>
    <shadow></shadow>
  </template>
  <script>
    Polymer({
      publish: {
        recording: {
          value: false,
          reflect: true
        }
      }
    });
  </script>
</polymer-element>

<!--
This is a rainbow circle border that spins around the experiment-fab while the experiment is loading

##### Example

  <experiment-loading-fab></experiment-loading-fab>

@element experiment-loading-fab
@blurb This is a rainbow circle border that spins around the experiment-fab while the experiment is loading.
-->
<polymer-element name="experiment-loading-circle">
  <template>
    <style>
      :host {
        background-color: transparent;
        background-position: 0 0;
        background-repeat: no-repeat;
        background-size: 100%;
        color: inherit;
        display: block;
        position: absolute;
        pointer-events: none;
        opacity: 0;
        visibility: hidden;
        transition: all 150ms ease-out;
        width: 100%;
        height: 100%;
        z-index: 3;
      }

      @-webkit-keyframes rotating {
        from {
          -webkit-transform: rotate(0deg);
        }
        to {
          -webkit-transform: rotate(360deg);
        }
      }

      @keyframes rotating {
        from {
          transform: rotate(0deg);
        }
        to {
          transform: rotate(360deg);
        }
      }

      :host([loading]) {
        opacity: 1;
        visibility: visible;
        -webkit-animation: rotating 2s linear infinite;
        animation: rotating 2s linear infinite;
      }

      :host([exploaded]) {
        opacity: 0;
        visibility: hidden;
        -webkit-animation: none;
        animation: none;
      }
    </style>
  </template>
  <script>
    Polymer({
      ready: function() {
        this.style.backgroundImage = 'url("' + window.experiment.assets.loadingExpImg + '")';
      }
    });
  </script>
</polymer-element>

<!--
Dialog that animates in when experiment fab is clicked. If experiment is supported, user can cancel out of the dialog or enter into the experiment.

##### Example

  <experiment-loading-dialog></experiment-loading-dialog>

@element experiment-loading-dialog
@blurb Dialog that animates in when experiment fab is clicked. If experiment is supported, user can cancel out of the dialog or enter into the experiment.
-->
<polymer-element name="experiment-loading-dialog">
  <template>
    <style>
      :host {
        background: #fff;
        box-sizing: border-box;
        border-radius: 3px;
        box-shadow: 0px 2px 5px 0px rgba(0,0,0,0.16),0px 2px 5px 0px rgba(0,0,0,0.23);
        font-family: 'Roboto', sans-serif;
        height: 460px;
        padding: 20px;
        position: absolute;
        right: 70px;
        -webkit-transition: -webkit-transform 200ms ease-in-out;
        -webkit-transform: scale(0,0);
        transition: transform 200ms ease-in-out;
        transform: scale(0,0);
        width: 360px;
        z-index: 4;
      }

      :host(.animate-up) {
        bottom: 0;
        -webkit-transform-origin: 100% 100%;
        transform-origin: 100% 100%;
      }

      :host(.animate-down) {
        top: 0;
        -webkit-transform-origin: 100% 0;
        transform-origin: 100% 0;
      }

      :host([active]) {
        -webkit-transform: scale(1,1);
        transform: scale(1,1);
      }

      :host([active]) .dialog-content {
        opacity: 1;
        visibility: visible;
        -webkit-transform: translate(0,0);
        transform: translate(0,0);
      }

      .dialog-content {
        background-color: transparent;
        background-position: 50% 60%;
        background-repeat: no-repeat;
        background-size: 75%;
        position: absolute;
        left: 20px;
        top: 20px;
        right: 20px;
        bottom: 20px;
        opacity: 0;
        visibility: hidden;
        -webkit-transition: all 150ms ease-in-out 200ms;
        -webkit-transform: translate(0,40px);
        transition: all 150ms ease-in-out 200ms;
        transform: translate(0,40px);
      }

      @media screen and (max-width: 767px) {
        :host {
          position: fixed;
          bottom: 0;
          right: 0;
          width: 100%;
          height: 100%;
          -webkit-transform-origin: 91% 64%;
          transform-origin: 91% 64%;
        }
      }

      h4 {
        color: #424242;
        font-size: 24px;
        font-weight: 400;
        margin: 0;
      }

      p {
        color: #9E9E9E;
        font-size: 15px;
        font-weight: 500;
      }

      .button-container {
        bottom: 0;
        position: absolute;
        right: 0;
      }

      .experiment-button {
        color: #64B5F6;
        display: block;
        float: right;
        font-size: 15px;
        font-weight: 600;
        text-transform: uppercase;
      }

      .experiment-button[disabled] {
        background: transparent;
        color: #ccc;
      }
    </style>

    <template if="{{supported}}">
      <div class="dialog-content" _style="background-image: {{dialogSupportedImage}}">
        <h4><i18n-msg msgid="experiment-ahead">Chrome Experiment ahead</i18n-msg></h4>
        <p>
          <i18n-msg msgid="headphones-on">The Experiment features Web Audio API. You might want to grab headphones.</i18n-msg>
        </p>
        <div class="button-container">
          <template if="{{!expLoaded}}">
            <paper-button class="experiment-button" disabled>
              <i18n-msg msgid="loading">Loading...</i18n-msg>
            </paper-button>
          </template>
          <template if="{{expLoaded}}">
            <paper-button class="experiment-button" on-tap="{{onExperimentOn}}">
              <i18n-msg msgid="make-noise">Make Some Noise</i18n-msg>
            </paper-button>
          </template>
          <paper-button class="experiment-button" on-tap="{{onExperimentOff}}">
            <i18n-msg msgid="cancel">Cancel</i18n-msg>
          </paper-button>
        </div>
      </div>
    </template>

    <template if="{{!supported}}">
      <div class="dialog-content" _style="background-image: {{dialogUnsupportedImage}}">
        <h4 class="sorry"><i18n-msg msgid="sorry">Sorry...</i18n-msg></h4>
        <p>
          <i18n-msg msgid="experiment-unsupported">The I/O experiment is not supported by your browser. Find supported browsers below.</i18n-msg>
        </p>
        <div class="button-container">
          <a href="//caniuse.com/#feat=webgl" target="_blank">
            <paper-button class="experiment-button">
              <i18n-msg msgid="supports-webgl">WebGL</i18n-msg>
            </paper-button>
          </a>
          <a href="//caniuse.com/#feat=audio-api" target="_blank">
            <paper-button class="experiment-button" on-tap="{{onExperimentOff}}">
              <i18n-msg msgid="supports-webaudio">Web Audio</i18n-msg>
            </paper-button>
          </a>
        </div>
      </div>
    </template>

    <template if="{{experimentFailed}}">
      <div class="dialog-content" _style="background-image: {{dialogUnsupportedImage}}">
        <p>
          <i18n-msg msgid="experiment-failed">The experiment failed to load.</i18n-msg>
        </p>
        <div class="button-container">
          <paper-button class="experiment-button" on-tap="{{onExperimentOff}}">
            <i18n-msg msgid="close-dialog">Close</i18n-msg>
          </paper-button>
        </div>
      </div>
    </template>

  </template>
  <script>
    Polymer({
      publish: {
        supported: {
          value: false,
          reflect: true
        },
        expLoaded: {
          value: false,
          reflect: true
        },
        experimentFailed: {
          value: false,
          reflect: true
        }
      },

      ready: function() {
        this.dialogSupportedImage = 'url("' + window.experiment.assets.headphonesImg + '")';
        this.dialogUnsupportedImage = 'url("' + window.experiment.assets.unsupportedImg + '")';
      },

      onExperimentOff: function() {
        this.fire('experiment-cancel');
      },

      onExperimentOn: function() {
        this.fire('experiment-load');
      }
    });
  </script>
</polymer-element>


<!--
Semi-opaque overlay that shows when experiment dialog is opened.

##### Example

  <experiment-overlay></experiment-overlay>

@element experiment-overlay
@blurb Semi-opaque overlay that shows when experiment dialog is opened.
-->
<polymer-element name="experiment-overlay">
  <template>
    <style>
      :host {
        background: rgba(0,0,0,0.4);
        background-size: 100%;
        cursor: pointer;
        position: fixed;
        left: 0;
        top: 0;
        width: 100%;
        height: 100%;
        z-index: 1;
        opacity: 0;
        visibility: hidden;
        transition: all 300ms ease-out;
      }

      :host([active]) {
        opacity: 1;
        visibility: visible;
      }
    </style>
  </template>
  <script>
    Polymer({
    });
  </script>
</polymer-element>

<!--
Fab for triggering the share dialog.

##### Example

  <experiment-share-fab></experiment-share-fab>

@element experiment-share-fab
@blurb Fab for triggering the share dialog.
@extends paper-fab
-->
<polymer-element name="experiment-share-fab" extends="paper-fab">
  <template>
    <style>
      :host {
        background: #fff;
        background-repeat: no-repeat;
        background-size: 20%;
        color: inherit;
        display: block;
        opacity: 0;
        visibility: hidden;
        position: absolute;
        top: -19px;
        left: 8px;
        -webkit-transform: scale(0,0);
        -webkit-transform-origin: 50% 100%;
        -webkit-transition: all 100ms ease-out 0;
        transform: scale(0,0);
        transform-origin: 50% 100%;
        transition: all 100ms ease-out 0;
        z-index: 2;
      }
      :host::shadow core-icon {
        height: 15px;
        width: 17px;
        left: 4px;
        top: 4px;
      }
      :host::shadow paper-ripple {
        color: #949fa3;
      }
      /* fix for incorrectly-sized icon in safari */
      polyfill-rule {
        content: ':host::shadow core-icon';
        height: 15px !important;
        width: 17px !important;
      }
      :host([open]) {
        opacity: 1;
        visibility: visible;
        -webkit-transform: scale(1,1);
        transform: scale(1,1);
      }
    </style>
    <shadow></shadow>
  </template>
  <script>
    Polymer({
      // Constructor needed when extending an element.
    });
  </script>
</polymer-element>

<!--
Dialog to share the user's custom experiment/song

##### Example

  <experiment-share-dialog></experiment-share-dialog>

@element experiment-share-dialog
@blurb Dialog to share the user's custom experiment/song
-->
<polymer-element name="experiment-share-dialog" attributes="active gplusShare twitterShare facebookShare copiedURLShare">
  <template>
    <style>
      :host {
        background: #fff;
        box-sizing: border-box;
        border-radius: 3px;
        top: 80px;
        box-shadow: 0px 2px 5px 0px rgba(0,0,0,0.16),0px 2px 5px 0px rgba(0,0,0,0.23);
        font-family: 'Roboto', sans-serif;
        min-height: 300px;
        padding: 20px 10px 20px 20px;
        position: absolute;
        right: 55px;
        -webkit-transition: -webkit-transform 200ms ease-in-out;
        -webkit-transform: scale(0,0) translate(0,0);
        -webkit-transform-origin: 100% 0;
        transition: transform 200ms ease-in-out;
        transform: scale(0,0) translate(0,0);
        transform-origin: 100% 0;
        width: 220px;
        z-index: 1003;
      }

      :host([active]) {
        -webkit-transform: scale(1,1) translate(-16px,5px);
        transform: scale(1,1) translate(-16px,5px);
      }

      :host([active]) .dialog-content {
        opacity: 1;
        visibility: visible;
        -webkit-transform: translate(0,0);
        transform: translate(0,0);
      }

      .dialog-content {
        opacity: 0;
        visibility: hidden;
        -webkit-transition: all 150ms ease-in-out 200ms;
        -webkit-transform: translate(0,30px);
        transition: all 150ms ease-in-out 200ms;
        transform: translate(0,30px);
      }

      .core-selected {
        background-color: transparent;
      }

      h4 {
        color: #424242;
        font-size: 20px;
        font-weight: 500;
        margin: 0;
      }

      core-menu {
        margin: 12px 0 0 0;
      }

      paper-item {
        color: #424242;
        font-size: 16px;
      }

      paper-item::shadow .button-content {
        padding: 0.7em 1em 0.7em 0.1em;
      }

      paper-item a {
        color: #424242;
        text-decoration: none;
      }

      /* fix for incorrect typography in safari */
      polyfill-rule {
        content: ':host::shadow paper-item a';
        color: #424242 !important;
        font-size: 16px !important;
        font-weight: 400 !important;
        letter-spacing: 0 !important;
      }

      core-icon {
        margin-right: 20px;
      }

      .share-icon {
        fill: #bdbdbd;
      }

      input {
        border: none;
        color: #424242;
        cursor: pointer;
        font-family: 'Roboto', sans-serif;
        font-size: 16px;
        overflow: hidden;
        padding: 0;
        width: 125px;
      }

      .cancel {
        color: #64B5F6;
        display: block;
        float: right;
        font-size: 14px;
        font-weight: 600;
        text-transform: uppercase;
      }
    </style>

    <div class="dialog-content">

      <h4>
        <i18n-msg msgid="share-your-song">Share Your Song</i18n-msg>
      </h4>

      <core-menu>
        <paper-item>
          <a href="//plus.google.com/share?url={{gplusShare| encodeURI}}" target="_blank" layout horizontal center>
            <core-icon class="share-icon" icon="io:post-gplus"></core-icon>
            <i18n-msg msgid="gplus-share">Google+</i18n-msg>
          </a>
        </paper-item>
        <paper-item>
          <a href="//twitter.com/intent/tweet?text=Make+music+with+instruments+inspired+by+material+design+for+Google+I/O.+Play,+record+and+share+at:&url={{twitterShare | encodeURI}}" target="_blank" layout horizontal center>
            <core-icon class="share-icon" icon="io:post-twitter"></core-icon>
            <i18n-msg msgid-"twitter-share">Twitter</i18n-msg>
          </a>
        </paper-item>
        <paper-item>
          <a href="//www.facebook.com/sharer/sharer.php?u={{facebookShare | encodeURI}}" target="_blank" layout horizontal center>
            <core-icon class="share-icon" icon="io:post-facebook"></core-icon>
            <i18n-msg msgid="facebook-share">Facebook</i18n-msg>
          </a>
        </paper-item>
        <paper-item class="share-url" noink>
          <core-icon class="share-icon" icon="link" on-tap="{{linkSelect}}"></core-icon>
          <input id="urlInput" value="{{copiedURLShare}}" on-tap="{{linkSelect}}" readonly>
        </paper-item>
      </core-menu>

      <paper-button class="cancel" on-tap="{{shareOff}}">
        <i18n-msg msgid="cancel">Cancel</i18n-msg>
      </paper-button>

    </div>

  </template>

  <script>
    Polymer({
      publish: {
        active: {
          value: false,
          reflect: true
        }
      },

      linkSelect: function() {
        this.$.urlInput.select();
      },

      encodeURI: function(uri) {
        return encodeURIComponent(uri);
      },

      shareOff: function() {
        this.fire('share-cancel');
      }
    });
  </script>
</polymer-element>

<!--
Fab for resetting the experiment loop to default

##### Example

  <experiment-reset-fab></experiment-reset-fab>

@element experiment-reset-fab
@blurb Fab for resetting the experiment loop to default.
@extends paper-fab
-->
<polymer-element name="experiment-reset-fab" extends="paper-fab">
  <template>
    <style>
      :host {
        background: #fff;
        background-repeat: no-repeat;
        color: inherit;
        display: block;
        opacity: 0;
        visibility: hidden;
        position: absolute;
        top: -19px;
        left: 8px;
        z-index: 2;
        -webkit-transform: scale(0,0);
        -webkit-transform-origin: 50% 100%;
        -webkit-transition: all 100ms ease-out 50ms;
        transform: scale(0,0);
        transform-origin: 50% 100%;
        transition: all 100ms ease-out 50ms;
      }
      :host::shadow core-icon {
        height: 18px;
        width: 18px;
        top: 3px;
        left: 3px;
      }
      :host::shadow paper-ripple {
        color: #949fa3;
      }
      /* fix for incorrectly-sized icon in safari */
      polyfill-rule {
        content: ':host::shadow core-icon';
        height: 18px !important;
        width: 18px !important;
      }
      :host([open]) {
        opacity: 1;
        visibility: visible;
        -webkit-transform: scale(1,1);
        transform: scale(1,1);
      }
    </style>
    <shadow></shadow>
  </template>
  <script>
    Polymer({
      // Constructor needed when extending an element.
    });
  </script>
</polymer-element>

<!--
Fab for exiting the experiment.

##### Example

  <experiment-exit-fab></experiment-exit-fab>

@element experiment-exit-fab
@blurb Fab for exiting the experiment.
@extends paper-fab
-->
<polymer-element name="experiment-exit-fab" extends="paper-fab">
  <template>
    <style>
      :host {
        background: #fff;
        background-repeat: no-repeat;
        background-size: 20%;
        color: inherit;
        display: block;
        opacity: 0;
        visibility: hidden;
        position: absolute;
        top: -19px;
        left: 8px;
        z-index: 2;
        -webkit-transform: scale(0,0);
        -webkit-transform-origin: 50% 100%;
        -webkit-transition: all 100ms ease-out 100ms;
        transform: scale(0,0);
        transform-origin: 50% 100%;
        transition: all 100ms ease-out 100ms;
      }
      :host::shadow core-icon {
        height: 15px;
        width: 16px;
        top: 4px;
        left: 4px;
      }
      :host::shadow paper-ripple {
        color: #cfd8dc;
      }
      :host::shadow paper-ripple {
        color: #949fa3;
      }
      /* fix for incorrectly-sized icon in safari */
      polyfill-rule {
        content: ':host::shadow core-icon';
        height: 15px !important;
        width: 16px !important;
      }
      :host([open]) {
        opacity: 1;
        visibility: visible;
        -webkit-transform: scale(1,1);
        transform: scale(1,1);
      }
    </style>
    <shadow></shadow>
  </template>
  <script>
    Polymer({
      // Constructor needed when extending an element.
    });
  </script>
</polymer-element>

<!--
Main parent container for all of the fab elements.
##### Example
  <experiment-fab-container></experiment-fab-container>
@element experiment-fab-container
@blurb Main parent container for all of the fab elements.
-->
<polymer-element name="experiment-fab-container" attributes="mini mode playmode fixed recordmode" aria-label="Try the Chrome experiment">
  <template>
    <style>
      :host {
        display: block;
        position: absolute;
        visibility: visible;
      }
      :host([mini]) {
        width: 40px;
        height: 40px;
        right: 16px !important;
      }
      :host([fixed="fixed"]) {
        position: fixed;
        right: 32px;
        top: 30px;
      }
      :host([recordmode="recording"]) {
        pointer-events: none;
      }
      core-tooltip {
        position: absolute;
      }
      core-tooltip::shadow .core-tooltip {
        font-family: 'Roboto', sans-serif;
        font-weight: 500;
        margin-right: 15px;
        padding: 8px;
      }
      polyfill-rule {
        content: 'core-tooltip[large] .core-tooltip';
        padding: 8px !important;
      }
      .experiment-options-tooltip::shadow .core-tooltip {
        top: 12px !important;
      }
      .experiment-share-tooltip {
        top: 100px;
      }
      .experiment-reset-tooltip {
        top: 165px;
      }
      .experiment-exit-tooltip {
        top: 230px;
      }
      :host([mini]) .experiment-options-tooltip::shadow .core-tooltip {
        top: 5px !important;
      }
      :host([mini]) .experiment-share-tooltip {
        top: 85px;
      }
      :host([mini]) .experiment-reset-tooltip {
        top: 150px;
      }
      :host([mini]) .experiment-exit-tooltip {
        top: 215px;
      }
      :host([mini]) experiment-share-fab,
      :host([mini]) experiment-reset-fab,
      :host([mini]) experiment-exit-fab {
        left: 0;
      }
      :host([mini]) experiment-share-dialog {
        top: 65px;
        right: 38px;
      }


    </style>
    <template if="{{mode == 'pre'}}">

      <experiment-loading-circle loading?="{{experimentSupported}}" expLoaded?="{{experimentLoaded}}"></experiment-loading-circle>
      <experiment-fab src="{{assets.animatedImg}}" on-tap="{{onFabClick}}" mini?="{{mini}}"></experiment-fab>

      <experiment-loading-dialog active?="{{dialogVisible}}" supported="{{experimentSupported}}" expLoaded="{{experimentLoaded}}" mobile?="{{isPhoneSize}}" class="{{dialogAnimateDirection}}"></experiment-loading-dialog>

      <experiment-overlay active?="{{dialogVisible}}" on-tap="{{onOverlayClose}}"></experiment-overlay>

    </template>

    <template if="{{mode == 'active'}}">

      <template if="{{playmode == 'playing'}}">
        <core-tooltip label="Pause / Options" class="experiment-options-tooltip" position="left" noarrow="true" large>
          <experiment-fab mini?="{{mini}}" recording?="{{recording}}" src="{{assets.pauseExpImg}}" on-tap="{{playingFabClick}}" playing></experiment-fab>
        </core-tooltip>
      </template>
      <template if="{{playmode == 'paused'}}">
        <core-tooltip label="Resume playing" class="experiment-options-tooltip" position="left" noarrow="true" show large>
          <experiment-fab mini?="{{mini}}" recording?="{{recording}}" src="{{assets.playExpImg}}" on-tap="{{pausedFabClick}}" paused></experiment-fab>
        </core-tooltip>
      </template>

      <core-tooltip label="Share Song" class="experiment-share-tooltip" position="left" noarrow="true" show?="{{showTooltips}}" large>
        <experiment-share-fab src="{{assets.shareExpImg}}" mini open?="{{miniFabs}}" on-tap="{{onShareClick}}"></experiment-share-fab>
      </core-tooltip>
      <experiment-share-dialog active?="{{shareVisible}}" gplusShare="{{gplusShare}}" twitterShare="{{twitterShare}}" facebookShare="{{facebookShare}}" copiedURLShare="{{copiedURLShare}}"></experiment-share-dialog>

      <core-tooltip label="Reset to Default" class="experiment-reset-tooltip" position="left" noarrow="true" show?="{{showTooltips}}" large>
        <experiment-reset-fab src="{{assets.resetExpImg}}" on-tap="{{resetExperiment}}" mini open?="{{miniFabs}}"></experiment-reset-fab>
      </core-tooltip>

      <core-tooltip label="Exit Experiment" class="experiment-exit-tooltip" position="left" noarrow="true" show?="{{showTooltips}}" large>
        <experiment-exit-fab src="{{assets.exitExpImg}}" on-tap="{{exitExperiment}}" mini open?="{{miniFabs}}"></experiment-exit-fab>
      </core-tooltip>

      <experiment-overlay active?="{{pauseOverlay}}" on-tap="{{pausedFabClick}}"></experiment-overlay>
    </template>
  </template>

  <script>
    Polymer({
      publish: {
        mode: {
          value: 'pre',
          reflect: true
        },
        playmode: {
          reflect: true
        },
        fixed: {
          value: 'unfixed',
          reflect: true
        },
        mini: {
          reflect: true,
          value: false
        },
        dialogAnimateDirection: {
          value: 'animate-up',
          reflect: true
        },
        showTooltips: {
          value: false,
          reflect: true
        },
        recordmode: {
          value: 'notRecording',
          reflect: true
        }
      },

      eventDelegates: {
        'experiment-cancel': 'experimentOff',
        'experiment-load': 'experimentOn',
        'share-cancel': 'onShareCancel'
      },

      ready: function() {
        this.bindEscape = this.onEscKeyUp.bind(this);
        this.assets = window.experiment.assets;
      },

      attached: function() {
        this.boundOnScroll = this.onScroll.bind(this);
      },


      onFabClick: function(event) {
        document.addEventListener('keyup', this.bindEscape);

        var DIALOG_HEIGHT = 480;
        var fabPos = this.getBoundingClientRect();
        if (fabPos.top < DIALOG_HEIGHT) {
          this.dialogAnimateDirection = 'animate-down';
        } else {
          this.dialogAnimateDirection = 'animate-up';
        }
<<<<<<< HEAD
      },

      onFabClick: function() {
        this.launch();
        window.history.replaceState({}, 'Experiment', '#experiment');
      },

      launch: function() {
        document.addEventListener('keyup', this.bindEscape);
=======
>>>>>>> 788e1aa4

        this.dialogVisible = true;

        if (experiment.canLoad()) {
          this.experimentSupported = true;
          experiment.load(15000).then(function(app) {
            console.log('Experiment Loaded Successfully.');
            this.app = app;
            this.experimentLoaded = true;
          }.bind(this), function() {
            this.experimentFailed = true;
            console.log('Experiment failed for some unknown reason');
          }.bind(this));
        } else {
          this.experimentSupported = false;
        }
      },

      onEscKeyUp: function(event) {
        if (event.keyCode === 27) {
          this.dialogVisible = false;
        }
      },

      experimentOff: function(event) {
        this.dialogVisible = false;
        this.fixed == 'unfixed';
        document.removeEventListener('keyup', this.bindEscape);
        IOWA.Elements.ScrollContainer.removeEventListener('scroll', this.boundOnScroll);
      },

      experimentOn: function(event) {
        IOWA.Elements.Footer.style.display = 'none';
        this.dialogVisible = false;
        document.removeEventListener('keyup', this.bindEscape);

        this.async(function(){
          var rect = this.getBoundingClientRect();
          var top = rect.top + (rect.height / 2);
          var left = rect.left + (rect.width / 2);
          this.app.start('.js-experiment-instrument', '.js-experiment-visualizer', [left, top]).then(function() {
            IOWA.Elements.Masthead.style.visibility = 'hidden';
            IOWA.Elements.Main.style.visibility = 'hidden';
          });
          IOWA.Elements.ScrollContainer.addEventListener('scroll', this.boundOnScroll);

          this.playmode = 'playing';
          this.mode = 'active';

        }, null, 300);

        this.app.didEnterRecordingMode(function() {
          this.recording = true;
          this.miniFabs = false;
          this.shareVisible = false;
          this.recordmode = 'recording';
        }.bind(this));

        this.app.didExitRecordingMode(function() {
          this.recording = false;
          this.recordmode = 'notRecording';
        }.bind(this));

      },

      exitExperiment: function(event) {
        IOWA.Elements.ScrollContainer.removeEventListener('scroll', this.boundOnScroll);
        IOWA.Elements.Masthead.style.visibility = '';
        IOWA.Elements.Main.style.visibility = '';
        IOWA.Elements.Footer.style.display = '';

        var rect = this.getBoundingClientRect();
        var top = rect.top + (rect.height / 2);
        var left = rect.left + (rect.width / 2);

        this.app.tearDown([left, top]).then(function() {
          this.fixed = 'unfixed';
        }.bind(this));

        this.mode = 'pre';
        this.playmode = 'playing';
        this.miniFabs = false;
        this.showTooltips = false;
        this.pauseOverlay = false;
      },

      resetExperiment: function(event) {
        console.log('This should reset the experiment');
        this.app.reloadData();
      },

      onScroll: function(event) {
        var scrollFabPos = this.getBoundingClientRect();
        if (scrollFabPos.top <= 30) {
          this.fixed = 'fixed';
        }
      },

      onOverlayClose: function(event) {
        this.dialogVisible = false;
        this.showTooltips = false;
      },

      onShareClick: function(event) {
        this.shareVisible = true;
        this.showTooltips = false;
      },

      onShareCancel: function(event) {
        this.shareVisible = false;
        this.showTooltips = true;
      },

      playingFabClick: function(event) {
        this.playmode = 'paused';
        this.pauseOverlay = true;
        this.miniFabs = true;
        this.showTooltips = true;
        this.app.pause();

        Promise.all([
          this.app.serialize('gplus'),
          this.app.serialize('twitter'),
          this.app.serialize('facebook'),
          this.app.serialize('copiedURL')
        ]).then(function(results) {
          this.gplusShare = results[0];
          this.twitterShare = results[1];
          this.facebookShare = results[2];
          this.copiedURLShare = results[3];
        }.bind(this));
      },

      pausedFabClick: function(event) {
        this.playmode = 'playing';
        this.pauseOverlay = false;
        this.miniFabs = false;
        this.showTooltips = false;
        this.shareVisible = false;
        this.app.play();
      }

    });
  </script>
</polymer-element><|MERGE_RESOLUTION|>--- conflicted
+++ resolved
@@ -972,8 +972,12 @@
         this.boundOnScroll = this.onScroll.bind(this);
       },
 
-
-      onFabClick: function(event) {
+      onFabClick: function() {
+        this.launch();
+        window.history.replaceState({}, 'Experiment', '#experiment');
+      },
+
+      launch: function() {
         document.addEventListener('keyup', this.bindEscape);
 
         var DIALOG_HEIGHT = 480;
@@ -983,18 +987,6 @@
         } else {
           this.dialogAnimateDirection = 'animate-up';
         }
-<<<<<<< HEAD
-      },
-
-      onFabClick: function() {
-        this.launch();
-        window.history.replaceState({}, 'Experiment', '#experiment');
-      },
-
-      launch: function() {
-        document.addEventListener('keyup', this.bindEscape);
-=======
->>>>>>> 788e1aa4
 
         this.dialogVisible = true;
 
