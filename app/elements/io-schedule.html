<!--
Copyright 2015 Google Inc. All rights reserved.
Licensed under the Apache License, Version 2.0 (the "License");
you may not use this file except in compliance with the License.
You may obtain a copy of the License at
  http://www.apache.org/licenses/LICENSE-2.0
Unless required by applicable law or agreed to in writing, software
distributed under the License is distributed on an "AS IS" BASIS,
WITHOUT WARRANTIES OR CONDITIONS OF ANY KIND, either express or implied.
See the License for the specific language governing permissions and
limitations under the License.
-->

<link rel="import" href="../bower_components/polymer/polymer.html">
<link rel="import" href="../bower_components/core-media-query/core-media-query.html">
<link rel="import" href="../bower_components/core-label/core-label.html">
<link rel="import" href="../bower_components/paper-checkbox/paper-checkbox.html">
<link rel="import" href="../bower_components/paper-progress/paper-progress.html">
<link rel="import" href="../bower_components/paper-radio-button/paper-radio-button.html">

<!--
The `<io-schedule>` element renders a schedule for a given day(s).

@element io-schedule
-->
<polymer-element name="io-schedule" block>
  <template>
    <link rel="stylesheet" href="io-schedule.css" no-shim>

    <core-media-query query="(min-width:320px) and (max-width:767px)"
                      queryMatches="{{isPhoneSize}}"></core-media-query>
    <core-media-query query="(min-width:768px) and (max-width:1135px)"
                      queryMatches="{{isTabletSize}}"></core-media-query>
    <core-media-query query="(min-width:1136px)"
                      queryMatches="{{isDesktopSize}}"></core-media-query>

    <div class="card__container {{{'sidebyside': !isPhoneSize} | tokenList}}" layout
         vertical?="{{isPhoneSize}}" horizontal?="{{!isPhoneSize}}">
      <div flex?="{{!isPhoneSize}}" layout vertical>
        <template repeat="{{timeBlock in timeBlocks_ | filterBlocks(day)}}">
          <template if="{{timeBlock.dayStart && !day}}">
            <div class="card day-title">
              <div class="card-content">
                <h4>Day {{timeBlock.dayStart}}</h4>
              </div>
            </div>
          </template>
<<<<<<< HEAD
          <template if="{{showAllBlocks || timeBlock.sessions.length}}">
=======
          <template if="{{showOnlySavedSessions || timeBlock.isNotEmpty}}">
>>>>>>> 28d7363f
            <div class="card">
              <div class="card-content">
                <h4>{{timeBlock.name}}</h4>
              </div>
              <paper-progress indeterminate hidden?="{{!fetchingUserData}}">
              </paper-progress>
              <div class="card-content" layout horizontal?="{{!isPhoneSize}}"
<<<<<<< HEAD
                   vertical?="{{isPhoneSize}}" center?="{{!isPhoneSize}}" justified
                   hidden?="{{!showAllBlocks || timeBlock.sessions.length}}">
=======
                   vertical?="{{isPhoneSize}}" center?="{{!isPhoneSize}}"
                   justified
                   hidden?="{{!showOnlySavedSessions || timeBlock.isNotEmpty}}">
>>>>>>> 28d7363f
                <span class="no-sessions">No sessions added for this time</span>
                <a href="#day{{timeBlock.day}}" data-subpage-link>
                  Browse sessions
                </a>
              </div>
<<<<<<< HEAD
              <div class="card-content schedule-rows" layout vertical hidden?="{{!timeBlock.sessions.length}}">
                <template repeat="{{sessionId in timeBlock.sessions}}">
                  <div class="schedule-row" layout horizontal center?="{{isDesktopSize}}"
                       hidden?="{{session[sessionId].hide}}">
                    <paper-radio-button toggles></paper-radio-button>
                    <div layout vertical?="{{!isDesktopSize}}" horizontal?="{{isDesktopSize}}" flex
=======
              <div class="card-content schedule-rows"
                   layout vertical hidden?="{{!timeBlock.isNotEmpty}}">
                <template repeat="{{sessionId in sessionsIndex_ | filterSessions(timeBlock.day, timeBlock.name)}}">
                  <div class="schedule-row" layout horizontal
                       center?="{{isDesktopSize}}"
                       hidden?="{{sessions[sessionId].hide ||  !(!showOnlySavedSessions || (showOnlySavedSessions && sessions[sessionId].saved)) }}">
                    <paper-radio-button
                        on-core-change="{{onToggleSaveSession}}"
                        toggles checked?="{{sessions[sessionId].saved}}"
                        disabled?="{{showOnlySavedSessions}}"></paper-radio-button>
                    <div layout vertical?="{{!isDesktopSize}}"
                         horizontal?="{{isDesktopSize}}" flex
>>>>>>> 28d7363f
                         on-click="{{selectSession}}">
                      <span class="schedule-time" flex auto-vertical>
                        {{sessions[sessionId].start}} - {{sessions[sessionId].end}}
                      </span>
                      <span class="schedule-title" auto-vertical
                            flex?="{{!isPhoneSize}}" two
                            title="{{sessions[sessionId].title}}">
                        {{sessions[sessionId].title}}
                        <core-icon class="schedule-livestream"
                            icon="io:videocam"
                            hidden?="{{!selectSession.isLivestream}}"></core-icon>
                      </span>
                    </div>
                  </div>
                </template>
              </div>
            </div>
          </template>
        </template>
      </div>

      <div class="card__container" layout vertical>
        <div class="card js-experiment-visualizer" hidden?="{{isPhoneSize}}">
          <div class="card-content">
            <h4>Filters</h4>
          </div>
          <div class="card-content">
            <div id="filters">
              <div class="filter-rows filter-section">
                <template repeat="{{theme in sessionThemes}}">
                  <core-label center horizontal layout>
                    <div flex>{{theme}}</div>
                    <paper-checkbox on-change="{{applyFilter}}"
                        checked?="{{filtersState_[theme]}}"
                        name="{{theme}}" for></paper-checkbox>
                  </core-label>
                </template>
              </div>
              <div class="filter-rows filter-section">
                <template repeat="{{type in sessionTypes}}">
                  <core-label center horizontal layout>
                    <div flex>{{type}}</div>
                    <paper-checkbox on-change="{{applyFilter}}"
                        checked?="{{isFilterSelected(type)}}"
                        name="{{type}}" for></paper-checkbox>
                  </core-label>
                </template>
              </div>
              <div class="filter-rows filter-section">
                <core-label center horizontal layout>
                  <div flex>Live Streamed</div>
                  <paper-checkbox on-change="{{applyFilter}}"
                      checked?="{{isFilterSelected('Live Streamed')}}"
                      name="Live Streamed" for></paper-checkbox>
                </core-label>
              </div>
            </div>
          </div>
        </div>
      </div>
    </div>
  </template>
  <script>
  (function() {

    var timeBlocks = [];
    var timeBlocksIndex = {};

    function populateTimeBlocks() {
      var hours = [];
      var generator = new Array(13);
      for (var i = 1; i < generator.length; i++) {
        hours.push(i + ' AM');
      }
      for (var i = 1; i < generator.length; i++) {
        hours.push(i + ' PM');
      }
      for (var i = 1; i < 3; i++) {
        for (var j = 0; j < hours.length; j++) {
          var timeBlock = {
            name: hours[j],
            day: i,
<<<<<<< HEAD
            sessions: []
=======
            isNotEmpty: false
>>>>>>> 28d7363f
          };
          if (j === 0) {
            timeBlock['dayStart'] = i;
          }
          timeBlocks.push(timeBlock);
          var timeBlockId = i + hours[j];
          timeBlocksIndex[timeBlockId] = timeBlocks.length - 1;
        }
      }
    }
    populateTimeBlocks();


    Polymer({

      publish: {
        /**
         * Optional day to filter the sessions, e.g. 'day1'.
         *
         * @attribute day
         * @type number
         * @default null
         */
        day: null,

        /**
         * Array of session theme names.
         *
         * @attribute sessionThemes
         * @type array
         * @default []
         */
        sessionThemes: [],

        /**
         * Array of session types.
         *
         * @attribute sessionTypes
         * @type array
         * @default []
         */
        sessionTypes: [],

        /**
         * Array of applied filters.
         *
         * @attribute filters
         * @type array
         * @default []
         */
        filters: [],

        /**
         * Timezone for the schedule times.
         *
         * @attribute timezone
         * @type string
         * @default 'GMT-07:00' (PDT Timezone)
         */
        timezone: 'GMT-07:00',

        /**
         * Array of scheduled sessions.
         *
         * @attribute sessions
         * @type array
         * @default []
         */
        sessions: [],

        /**
         * User's list of saved sessions.
         *
         * @attribute userSessions
         * @type array
         * @default []
         */
        userSessions: [],

        /**
         * Whether to show only saved sessions for any day.
         *
         * @attribute showOnlySavedSessions
         * @type Boolean
         * @default false
         */
        showOnlySavedSessions: false,

        /**
         * Logged in user.
         *
         * @attribute user
         * @type Object
         * @default null
         */
        user: null,

        /**
         * Whether fetching user data is in progress.
         *
         * @attribute fetchingUserData
         * @type Boolean
         * @default false
         */
        fetchingUserData: false

      },

      timeBlocks_: timeBlocks,

      timeBlocksIndex_: timeBlocksIndex,

      sessionsIndex_: [],

      filtersState_: {},

      sessionsChanged: function() {
        this.sessionsIndex_ = Object.keys(this.sessions);
      },

      dayChanged: function() {
        this.checkEmptyBlocks();
      },

      userSessionsChanged: function() {
        this.userSessions = this.userSessions || [];
        this.checkEmptyBlocks();
      },

      timezoneChanged: function() {
        for (var i = 0; i < this.sessionsIndex_.length; i++) {
          var session = this.sessions[this.sessionsIndex_[i]];
          var time = this.getLocalizedTime(session.startTimestamp);
          session.start = time.format('hh:mm A');
          session.end = time.format('hh:mm A');
          session.block = time.format('h A');
        }
        this.checkEmptyBlocks();
      },

      isFilterSelected: function(filterName) {
        return this.filters.indexOf(filterName) > -1;
      },

      applyFilter: function(e) {
        var filterName = e.target.getAttribute('name');
        var filterIndex = this.filters.indexOf(filterName);
        if (e.target.checked && filterIndex < 0) {
          this.filters.push(filterName);
        } else if (!e.target.checked && filterIndex > -1) {
          this.filters.splice(filterIndex, 1);
        }
      },

      filtersChanged: function() {
        for (var i = 0; i < this.filters.length; i++) {
          this.filtersState_[this.filters[i]] = true;
        }
        for (var i = 0; i < this.sessions.length; i++) {
          sessions[i].hide = !this.matchesFilters(sessions[i]);
        }
        this.checkEmptyBlocks();

        var filters = this.filters.join(',');
        var filterParam = '';
        if (filters.length) {
          filterParam = '?filters=' + encodeURIComponent(filters);
        }
        IOWA.History.pushState({fromHashChange: true}, '', [
          window.location.origin,
          window.location.pathname,
          filterParam,
          window.location.hash
        ].join(''));
      },

      matchesFilters: function(session) {
        if (!this.filters.length) {
          return true;
        }
        for (var i = 0; i < this.filters.length; i++) {
          if (session.filters[this.filters[i]]) {
            return true;
          }
        }
        return false;
      },

      checkEmptyBlocks: function() {
        for (var i = 0; i < this.timeBlocks_.length; i++) {
<<<<<<< HEAD
          this.timeBlocks_[i].sessions = [];
=======
          this.timeBlocks_[i].isNotEmpty = false;
>>>>>>> 28d7363f
        }
        for (var i = 0; i < this.sessionsIndex_.length; i++) {
          var session = this.sessions[this.sessionsIndex_[i]];
          var block = session.day + session.block;
          if (this.timeBlocks_[this.timeBlocksIndex_[block]]) {
<<<<<<< HEAD
            if (this.matchesFilters(session)) {
              this.timeBlocks_[this.timeBlocksIndex_[block]].sessions.push(
                this.sessionsIndex_[i]);
            };
=======
            var isValidSession = this.matchesFilters(session) &&
              (!this.showOnlySavedSessions ||
               (this.showOnlySavedSessions && session.saved));
            if (isValidSession) {
              this.timeBlocks_[this.timeBlocksIndex_[block]].isNotEmpty = true;
            }
>>>>>>> 28d7363f
          }
        }
      },

      selectSession: function(e, detail, sender) {
        var sessionId = sender.templateInstance.model.sessionId;
        IOWA.Elements.Template.openSession(
            sender.templateInstance.model.sessionId);
      },

      filterSessions: function(items, day, block) {
        var filtered = [];
        for (var i = 0; i < items.length; i++) {
          var session = this.sessions[items[i]];
          if (session.day === day && session.block === block) {
            filtered.push(items[i]);
          }
        }
        return filtered;
      },

      filterBlocks: function(items, day) {
        return items.filter(function(item) {
          return item.day === day || !day;
        });
      },

<<<<<<< HEAD
      getLocalizedTime: function(dateStr) {
        var tzId = IOWA.Elements.Template.timezoneNames[this.timezone].name;
        return moment(dateStr).tz(tzId);
=======
      onToggleSaveSession: function(e, detail, sender) {
        this.toggleSaveSession(
            sender.templateInstance.model.sessionId, e.target.checked);
      },

      toggleSaveSession: function(sessionId, save) {
        var session = this.sessions[sessionId];
        if (session.saved !== save) {
          IOWA.Schedule.saveSession(sessionId, save).then(function() {
            session.saved = save;
          }.bind(this));
        }
>>>>>>> 28d7363f
      }

    });

  })();
  </script>
</polymer-element><|MERGE_RESOLUTION|>--- conflicted
+++ resolved
@@ -45,11 +45,7 @@
               </div>
             </div>
           </template>
-<<<<<<< HEAD
-          <template if="{{showAllBlocks || timeBlock.sessions.length}}">
-=======
-          <template if="{{showOnlySavedSessions || timeBlock.isNotEmpty}}">
->>>>>>> 28d7363f
+          <template if="{{showOnlySavedSessions || timeBlock.sessions.length}}">
             <div class="card">
               <div class="card-content">
                 <h4>{{timeBlock.name}}</h4>
@@ -57,30 +53,16 @@
               <paper-progress indeterminate hidden?="{{!fetchingUserData}}">
               </paper-progress>
               <div class="card-content" layout horizontal?="{{!isPhoneSize}}"
-<<<<<<< HEAD
                    vertical?="{{isPhoneSize}}" center?="{{!isPhoneSize}}" justified
-                   hidden?="{{!showAllBlocks || timeBlock.sessions.length}}">
-=======
-                   vertical?="{{isPhoneSize}}" center?="{{!isPhoneSize}}"
-                   justified
-                   hidden?="{{!showOnlySavedSessions || timeBlock.isNotEmpty}}">
->>>>>>> 28d7363f
+                   hidden?="{{!showOnlySavedSessions || timeBlock.sessions.length}}">
                 <span class="no-sessions">No sessions added for this time</span>
                 <a href="#day{{timeBlock.day}}" data-subpage-link>
                   Browse sessions
                 </a>
               </div>
-<<<<<<< HEAD
-              <div class="card-content schedule-rows" layout vertical hidden?="{{!timeBlock.sessions.length}}">
+              <div class="card-content schedule-rows"
+                   layout vertical hidden?="{{!timeBlock.sessions.length}}">
                 <template repeat="{{sessionId in timeBlock.sessions}}">
-                  <div class="schedule-row" layout horizontal center?="{{isDesktopSize}}"
-                       hidden?="{{session[sessionId].hide}}">
-                    <paper-radio-button toggles></paper-radio-button>
-                    <div layout vertical?="{{!isDesktopSize}}" horizontal?="{{isDesktopSize}}" flex
-=======
-              <div class="card-content schedule-rows"
-                   layout vertical hidden?="{{!timeBlock.isNotEmpty}}">
-                <template repeat="{{sessionId in sessionsIndex_ | filterSessions(timeBlock.day, timeBlock.name)}}">
                   <div class="schedule-row" layout horizontal
                        center?="{{isDesktopSize}}"
                        hidden?="{{sessions[sessionId].hide ||  !(!showOnlySavedSessions || (showOnlySavedSessions && sessions[sessionId].saved)) }}">
@@ -90,7 +72,6 @@
                         disabled?="{{showOnlySavedSessions}}"></paper-radio-button>
                     <div layout vertical?="{{!isDesktopSize}}"
                          horizontal?="{{isDesktopSize}}" flex
->>>>>>> 28d7363f
                          on-click="{{selectSession}}">
                       <span class="schedule-time" flex auto-vertical>
                         {{sessions[sessionId].start}} - {{sessions[sessionId].end}}
@@ -173,11 +154,7 @@
           var timeBlock = {
             name: hours[j],
             day: i,
-<<<<<<< HEAD
             sessions: []
-=======
-            isNotEmpty: false
->>>>>>> 28d7363f
           };
           if (j === 0) {
             timeBlock['dayStart'] = i;
@@ -235,7 +212,7 @@
          *
          * @attribute timezone
          * @type string
-         * @default 'GMT-07:00' (PDT Timezone)
+         * @default 'GMT-07:00' (PDT timezone)
          */
         timezone: 'GMT-07:00',
 
@@ -308,6 +285,7 @@
       },
 
       timezoneChanged: function() {
+        console.log('ssss')
         for (var i = 0; i < this.sessionsIndex_.length; i++) {
           var session = this.sessions[this.sessionsIndex_[i]];
           var time = this.getLocalizedTime(session.startTimestamp);
@@ -368,29 +346,19 @@
 
       checkEmptyBlocks: function() {
         for (var i = 0; i < this.timeBlocks_.length; i++) {
-<<<<<<< HEAD
           this.timeBlocks_[i].sessions = [];
-=======
-          this.timeBlocks_[i].isNotEmpty = false;
->>>>>>> 28d7363f
         }
         for (var i = 0; i < this.sessionsIndex_.length; i++) {
           var session = this.sessions[this.sessionsIndex_[i]];
           var block = session.day + session.block;
           if (this.timeBlocks_[this.timeBlocksIndex_[block]]) {
-<<<<<<< HEAD
-            if (this.matchesFilters(session)) {
-              this.timeBlocks_[this.timeBlocksIndex_[block]].sessions.push(
-                this.sessionsIndex_[i]);
-            };
-=======
             var isValidSession = this.matchesFilters(session) &&
               (!this.showOnlySavedSessions ||
                (this.showOnlySavedSessions && session.saved));
             if (isValidSession) {
-              this.timeBlocks_[this.timeBlocksIndex_[block]].isNotEmpty = true;
-            }
->>>>>>> 28d7363f
+              this.timeBlocks_[this.timeBlocksIndex_[block]].sessions.push(
+                this.sessionsIndex_[i]);
+            };
           }
         }
       },
@@ -418,11 +386,11 @@
         });
       },
 
-<<<<<<< HEAD
       getLocalizedTime: function(dateStr) {
         var tzId = IOWA.Elements.Template.timezoneNames[this.timezone].name;
         return moment(dateStr).tz(tzId);
-=======
+      },
+
       onToggleSaveSession: function(e, detail, sender) {
         this.toggleSaveSession(
             sender.templateInstance.model.sessionId, e.target.checked);
@@ -435,7 +403,6 @@
             session.saved = save;
           }.bind(this));
         }
->>>>>>> 28d7363f
       }
 
     });
