--- conflicted
+++ resolved
@@ -228,13 +228,9 @@
 
   </div>
 </core-drawer-panel>
-<<<<<<< HEAD
+
 <io-i18n msgid="home"></io-i18n>
-<io-toast id="toast"></io-toast>
-=======
-
 <io-toast id="toast" duration="9000"></io-toast>
->>>>>>> 14205ea9
 
 <!-- TODO: Move to automatic concatenation via codekit-gulp -->
 <script>
