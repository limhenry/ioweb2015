--- conflicted
+++ resolved
@@ -21,8 +21,6 @@
   </div>
 
   <div class="transition-slow">
-
-<<<<<<< HEAD
     <section class="home-photo page__section js-experiment-instrument"></section>
 
     <section id="registration" class="page__section js-experiment-instrument bg-cyan">
@@ -34,26 +32,10 @@
         <countdown-timer autostart
                          bgcolor="#00BCD4"
                          date="Mar 10 2015 09:00:00 GMT-0700 (PDT)"
-                         dateadjustment="5" easeintime="500" waittime="300"
-                         easeouttime="400"></countdown-timer>
-        <h4><i18n-msg msgid="days">Days</i18n-msg></h4>
+                         dateadjustment="5" easeintime="490" waittime="100"
+                         easeouttime="390"></countdown-timer>
       </div>
     </section>
-=======
-  <section id="registration" class="page__section js-experiment-instrument bg-cyan">
-    <h2>Registration opens<br>March 10 at 9AM PST</h2>
-    <paper-button class="registration__setreminder" hidden?="{{isPhoneSize}}">
-      <core-icon icon="social:notifications-none"></core-icon> <i18n-msg msgid="setreminder">Set a Reminder</i18n-msg>
-    </paper-button>
-    <div class="io-countdown" layout vertical center>
-      <countdown-timer autostart
-                       bgcolor="#00BCD4"
-                       date="Mar 10 2015 09:00:00 GMT-0700 (PDT)"
-                       dateadjustment="5" easeintime="490" waittime="100"
-                       easeouttime="390"></countdown-timer>
-    </div>
-  </section>
->>>>>>> 14205ea9
 
     <div class="registration__card card__container sidebyside" layout horizontal vertical?="{{isPhoneSize}}">
       <template if="{{isPhoneSize}}">
