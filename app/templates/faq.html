{% define "title" %}FAQ{% end %}

{% define "mastheadBgClass" %}bg-cyan{% end %}

{% define "masthead" %}
  <h1><i18n-msg msgid="faq">FAQ</i18n-msg></h1>
{% end %}

{% define "content" %}
  <div class="active">
    <section class="page__section page__section--copy slide-up">
      <div class="card__container">
        <div class="card js-experiment-visualizer">
          <div class="card-content card-content--top" layout horizontal vertical?="{{isPhoneSize}}" justified>
            <div>
              <h3><i18n-msg msgid="general">General</i18-msg></h3>
              <ul>
                <!-- <li><a href="#dateloc" on-tap="{{scrollToFaq}}" data-transition="smooth-scroll"><i18n-msg msgid="faq-dates-loc">2015 dates &amp; location</i18-msg></a></li> -->
                <!-- <li><a href="#badgepickup" on-tap="{{scrollToFaq}}" data-transition="smooth-scroll"><i18n-msg msgid="badge-pickup">Badge pick-up</i18-msg></a></li> -->
                <li><a href="#informed" on-tap="{{scrollToFaq}}" data-transition="smooth-scroll"><i18n-msg msgid="stay-informed">Stay informed</i18-msg></a></li>
                <li><a href="#formats" on-tap="{{scrollToFaq}}" data-transition="smooth-scroll">Content formats</a></li>
                <li><a href="#livestream" on-tap="{{scrollToFaq}}" data-transition="smooth-scroll"><i18n-msg msgid="livestream">Live stream &amp; recordings</i18-msg></a></li>
                <li><a href="#widget" on-tap="{{scrollToFaq}}" data-transition="smooth-scroll">I/O Live embed widget</a></li>
                <li><a href="#extended" on-tap="{{scrollToFaq}}" data-transition="smooth-scroll">I/O Extended</a></li>
                <li><a href="#iowa" on-tap="{{scrollToFaq}}" data-transition="smooth-scroll">I/O website</a></li>
              </ul>
            </div>
            <div>
              <h3><i18n-msg msgid="registration">Registration</i18-msg></h3>
              <ul>
                <!-- <li><a href="#registration" on-tap="{{scrollToFaq}}" data-transition="smooth-scroll"><i18n-msg msgid="registration">Registration</i18-msg></a></li> -->
                <li><a href="#toc" on-tap="{{scrollToFaq}}" data-transition="smooth-scroll"><i18n-msg msgid="toc">Terms &amp; Conditions</i18-msg></a></li>
                <li><a href="#academic" on-tap="{{scrollToFaq}}" data-transition="smooth-scroll"><i18n-msg msgid="acamedic-tickets">Academic tickets</i18-msg></a></li>
                <li><a href="#presstix" on-tap="{{scrollToFaq}}" data-transition="smooth-scroll"><i18n-msg msgid="press-tickets">Press tickets</i18-msg></a></li>
              </ul>
            </div>
            <div>
              <h3><i18n-msg msgid="attendance-details">Attendance Details</i18-msg></h3>
              <ul>
<<<<<<< HEAD
                <li><a href="#protips" on-tap="{{scrollToFaq}}" data-transition="smooth-scroll">Pro tips</a></li>
                <li><a href="#badges" on-tap="{{scrollToFaq}}" data-transition="smooth-scroll"><i18n-msg msgid="badges">Badges &amp; badge pick-up</i18-msg></a></li>
                <li><a href="#afterhours" on-tap="{{scrollToFaq}}" data-transition="smooth-scroll"><i18n-msg msgid="afterhours">After Hours</i18-msg></a></li>
                <li><a href="#a11y" on-tap="{{scrollToFaq}}" data-transition="smooth-scroll"><i18n-msg msgid="a11y">Accessibility</i18-msg></a></li>
                <li><a href="#conduct" on-tap="{{scrollToFaq}}" data-transition="smooth-scroll"><i18n-msg msgid="conduct">Conduct</i18-msg></a></li>
                <!-- <li><a href="#childcare" on-tap="{{scrollToFaq}}" data-transition="smooth-scroll"><i18n-msg msgid="child-care">Child Care</i18-msg></a></li> -->
=======
                <li><a href="#protips" on-tap="{{scrollToFaq}}">Pro tips</a></li>
                <li><a href="#badges" on-tap="{{scrollToFaq}}"><i18n-msg msgid="badges">Badges &amp; badge pick-up</i18-msg></a></li>
                <li><a href="#afterhours" on-tap="{{scrollToFaq}}"><i18n-msg msgid="afterhours">After Hours</i18-msg></a></li>
                <li><a href="#a11y" on-tap="{{scrollToFaq}}"><i18n-msg msgid="a11y">Accessibility</i18-msg></a></li>
                <li><a href="#conduct" on-tap="{{scrollToFaq}}"><i18n-msg msgid="conduct">Conduct</i18-msg></a></li>
                <!-- <li><a href="#childcare" on-tap="{{scrollToFaq}}"><i18n-msg msgid="child-care">Child Care</i18-msg></a></li> -->
                <li><a href="#attire" on-tap="{{scrollToFaq}}">Event attire</li>
>>>>>>> db53a01f
              </ul>
            </div>
          </div>
        </div>
      </div>
    </section>

    <div class="slide-up-delay">

      <section class="page__section page__section--copy">
        <div class="card__container">
          <div class="card">
            <div class="card-content">
              <h3><i18n-msg msgid="general">General</i18-msg></h3>

              <h5 id="dateloc"><i18n-msg msgid="faq-dates-loc">2015 dates &amp; location</i18-msg></h5>
              <p>The 2015 conference will be held from May 28 – 29 at <a href="https://www.moscone.com/site/do/index" target="_blank">Moscone West Convention Center</a> in San Francisco.</p>

              <!-- <h5 id="badgepickup"><i18n-msg msgid="badge-pickup">Badge pick-up</i18-msg></h5>
              <p>To expedite the check-in process, we will begin badge pick-up on Wednesday, May 27. Make sure to bring your photo ID, as we'll need to verify it prior to assigning you your Google I/O badge. We're OK with government issued licenses, passports, and other forms of identification. If you don't have proper identification, you won't be able to receive a badge and will not be admitted into the conference. If you're an Academic attendee, please remember to bring proof of eligibility.</p> -->

              <h5 id="informed"><i18n-msg msgid="stay-informed">Stay informed</i18-msg></h5>
              <p>To stay up to date on the latest information on sessions, speakers, and activities, be sure to visit the <a href="./" data-ajax-link>Google I/O 2015 website</a>, the <a href="http://googledevelopers.blogspot.com/" target="_blank" data-track-link="faq-link-blog">Google Developers Blog</a>, and follow us on <a href="https://plus.google.com/+GoogleDevelopers" target="_blank" data-track-link="faq-link-gplus">Google+</a> and <a href="https://twitter.com/googledevs" target="_blank" data-track-link="faq-link-twitter">Twitter</a>. You can also follow and join the social conversation about Google I/O 2015 via the official <a href="https://www.google.com/?#q=%23io15" target="_blank" data-track-link="faq-hashtag-search">#io15</a> hashtag. In addition, we'll be emailing all registered attendees the latest information and check-in instructions prior to the conference.</p>

              <h5 id="formats">Content formats</h5>
              <p>Throughout the two days of the conference, in-person attendees will be able to participate by attending sessions, sandbox talks, code labs, app clinics, office hours and more.</p>

              <h5 id="livestream"><i18n-msg msgid="livestream">Live stream &amp; recordings</i18-msg></h5>
              <p>Even if you're not coming to Google I/O, you can still be part of the magic: watch the live stream of the keynote and sessions via I/O Live here on our website or, even better, attend an <a href="offsite#join" data-ajax-link data-track-link="faq-link-join-extended">I/O Extended event</a> in your area. If you can't watch live, you can find YouTube recordings of all sessions after the conference on our website.</p>

              <h5 id="widget">I/O Live embed widget</h5>
              <p>The I/O Live embed widget allows you to deliver I/O highlights and live announcements directly to your audience. You can choose to embed the complete I/O live video stream and/or the social feed from <a href="https://twitter.com/googledevs" target="_blank" data-track-link="faq-link-twitter">@GoogleDevs</a>. If you're interested in embedding the I/O Live widget on your website, access the <a href="widget" data-ajax-link>configuration tool</a>.</p>

              <h5 id="extended">I/O Extended</h5>
              <p><a href="offsite" data-ajax-link data-track-link="faq-link-extended">Google I/O Extended</a> are worldwide events hosted by local developers during I/O, live streaming the event and holding their own sessions including hackathons, code labs, demos, etc. If you're joining us as an I/O Extended host this year, here are the steps you should take to get started:</p>
              <ul>
                <li>Read through the <a href="//docs.google.com/presentation/d/1rUwLzz3-Hgcs9eu1uph4En1FUCcpTQspw-xpK4Kaoms/pub?start=true&loop=false&delayms=30000"
               data-track-link="faq-link-organizers-guide" target="_blank">Organizer Guide</a> to get tips and suggestions on how to host a successful event.</li>
                <li><a href="form" data-ajax-link data-track-link="faq-link-register-ioex">Register</a> your public event on the I/O website for increased visibility.</li>
                <li>Join the <a href="https://plus.google.com/communities/117237720017114370989" data-track-link="faq-link-organizers-gplus" target="_blank">I/O Extended 2015 Organizers Google+ Community</a> to exchange ideas with other hosts.</li>
                <li>Use the official <a href="https://www.google.com/?#q=%23io15extended" target="_blank" data-track-link="faq-ioex-hashtag-search">#io15extended</a> hashtag on all your social posts related to I/O Extended for easier discoverability.</li>
              </ul>
              <p>For questions about the I/O Extended program, contact us at <a href="mailto:io15extended@google.com" target="_blank">io15extended@google.com</a>.</p>

              <h5 id="iowa">I/O website</h5>
              <p>This page is more than a typical website. It's a fully-interactive, offline-enabled application. Here are some of the features you should know about:</p>
              <ul>
                <li><b>Sign in</b>: By signing into the site, you can create a customized I/O schedule. </li>
                <li><b>Push notifications</b>: You can choose to receive notifications when I/O is about to start, events added to My Schedule are about to start, and videos of sessions added to My Schedule are available. Note: Notifications are only supported in Chrome and activated per device, on desktop and Android only. To receive notifications on multiple devices, sign in on each device, and make sure you're online. All device notifications can be turned on/off at any time in the settings panel.</li>
                <li><b>Offline support</b>: By virtue of using the Service Worker API for caching, our site works fully offline, allowing you to browse it at your leisure. It will also load faster even while online. <a href="http://updates.html5rocks.com/2015/02/offline-first-with-sw-precache" data-track-link="faq-link-swpost" target="_blank">Read more</a>.</li>
                <li><b>Add to homescreen</b>: You can add our app to your mobile home screen, allowing you to launch it at any time with only 1 tap.</li>
              </ul>
            </div>
          </div>
        </div>
      </section>

      <section class="page__section page__section--copy">
        <div class="card__container">
          <div class="card">
            <div class="card-content">
              <h3><i18n-msg msgid="registration">Registration</i18-msg></h3>

              <h5>Cost</h5>
              <p>General Admission Ticket: $900</p>
              <p>Academic Admission Ticket: $300</p>

              <!-- <h5 id="registration"><i18n-msg msgid="registration">Registration</i18-msg></h5>
              <p>The window to submit a registration application will open at 9AM PDT on March 17, 2015 and stay open until 5PM PDT on March 19, 2015, so you'll have plenty of time to apply. We'll randomly select applicants from among all of the qualified applications once the window closes on March 19, 2015 and notify those selected via email. The order in which registration applications are received has no bearing on the final outcome.</p>
              <p>Here's what to expect during the registration application window:</p>
              <ul>
                <li>You will need to sign into <a href="https://accounts.google.com" target="_blank">Google</a> to begin the registration application.</li>
                <li>You will then complete the required registration fields.</li>
                <li>Once you've successfully completed the registration application, you will reach a confirmation screen and receive a confirmation email to confirm your application submission shortly thereafter.</li>
              </ul> -->

              <h5 id="toc"><i18n-msg msgid="toc">Terms &amp; Conditions</i18-msg></h5>
              <ul>
                <li>Each individual may  purchase only one ticket. Tickets for Google I/O are for the full two-day conference and no single-day tickets are available.</li>
                <li>Google I/O tickets must be used by the original registrant and are non-transferable.</li>
                <li>Tickets may not be sold, bartered, auctioned, or transferred in any way and doing so may result in Google rendering the ticket null and void without any responsibility to Google.</li>
                <li>At check-in, we will check your photo ID prior to assigning you your Google I/O badge. We're OK with government issued licenses, passports, and other forms of identification. If you do not have proper identification, you won't be able to receive a badge and will not be admitted into the conference.</li>
                <li>If you buy an academic ticket and can't provide academic documentation during check-in at Google I/O, you won't be admitted or offered a refund, nor will you be able to convert your ticket to general admission. Please be sure to bring a current school ID or other proof that you are qualified to receive this special rate when you check in at the conference.</li>
                <li>If you can't attend, you can request a refund. Send the refund request to <a href="mailto:googleio2015@google.com" target="_blank">googleio2015@google.com</a> by May 1, 2015. Any refund requests made after that date will not be approved.</li>
                <li>Attendees must be at least 15 years of age to attend Google I/O. 15, 16 and  17 year old attendees do not require an adult to accompany them; however, they must provide a signed parental consent form in advance or during on-site check-in. In addition, Google will not offer chaperone tickets for 15, 16 and 17 year old attendees.</li>
                <li>Attendees are not permitted to bring guests to Google I/O or to the After Hours party. If you have someone traveling with you, they will need to register themselves and purchase an attendee ticket.</li>
                <li>Photographs and/or video taken at Google I/O by Google, or others on behalf of Google, may include your image or likeness. You agree that Google may use such photographs and/or video for any purpose without compensation to you.</li>
                <li>All information entered into the registration form must be correct and accurate to the best of your knowledge. All information must be entered in English. Some of the information entered (such as name, company, and the photo you upload), will be displayed on the attendee badge.</li>
                <li>Google I/O badges may contain NFC, BLE, or other RFID technologies to help us serve attendees and determine participation in various sessions and activities.</li>
                <li>All registered attendees agree to allow Google to contact them regarding their registration and attendance at the event. By purchasing a ticket, you agree to allow Google to communicate with you via email with information regarding the event.</li>
                <li>Attendance at Google I/O is not allowed by the following:
                  <ul>
                    <li>residents of embargoed countries,</li>
                    <li>individuals ordinarily resident in embargoed countries, or</li>
                    <li>individuals otherwise prohibited by applicable export controls and sanctions programs.</li>
                  </ul>
                </li>
              </ul>

              <h5>More registration details</h5>
              <ul>
                <li>Once registered, you will not be able to change the name on your registration. Please make sure to register using the name that matches the government-issued photo ID you will be presenting when you check in to the conference.</li>
                <li>Registration for Google I/O includes two full days of sessions, product demos, admission to the After Hours reception, and attendance at the keynote. We also provide complimentary breakfast, lunch, and snacks each day along with food and drinks at After Hours. In addition, attendees receive a conference badge and t-shirt and may be offered additional gifts. If you are not sure whether the professional guidelines for your school, university, organization, or agency would allow you to accept these items, please check with your local ethics officer before the event. The food and gifts are optional, so it may be possible to attend Google I/O even if you cannot accept any giveaways.</li>
                <li>The City of San Francisco requires us to collect information regarding where attendees are going to stay during Google I/O. If you are unable to provide this information before the event, you will be required to do so during conference check-in. While this information is typically shared with the City of San Francisco in anonymous aggregate form, we may be required to provide the first and last names of some attendees to allow for the City's post-event audit of particular hotels.</li>
                <li>Transportation will not be provided to Google I/O. Moscone West Convention Center is <a href="https://www.moscone.com/directions/index.shtml" target="_blank">accessible</a> via BART, MUNI Metro, and Caltrain.</li>
                <li>If you are not a resident of the USA, you should check with your local government to determine the required documents and arrangements needed for your travel to the USA. If you require a visa letter regarding your Google I/O attendance, you can send a request to <a href="mailto:googleio2015@google.com" target="_blank">googleio2015@google.com</a>. Google will not be able to contact an embassy on your behalf.</li>
              </ul>

              <h5 id="academic"><i18n-msg msgid="acamedic-tickets">Academic tickets</i18-msg></h5>
              <p>We offer a limited number of tickets at a discounted rate of $300 for academia. To qualify, you need to be an active full-time student, professor, faculty or staff at a high school or higher education institution. This also includes those who graduated in 2015 prior to the event. When you check in at the conference, you'll need to provide a current school ID, transcript, credential, or other form of documentation which demonstrates that you are qualified to receive this special rate.</p>

              <ul>
                <li>Once purchased, general admission tickets can't be converted to academic tickets, and vice versa.</li>
                <li>If you buy an academic ticket and can't provide academic documentation when you arrive at Google I/O, you won't be admitted or offered a refund, nor will you be able to convert your ticket to general admission.</li>
              </ul>

              <h5 id="presstix"><i18n-msg msgid="press-tickets">Press tickets</i18-msg></h5>
              <p>Unfortunately, we have a limited number of press passes, which have already been distributed. If you are a journalist and have questions about Google I/O, please email <a href="mailto:googleiopress@google.com" target="_blank">googleiopress@google.com</a>.</p>
            </div>
          </div>
        </div>
      </section>

      <section class="page__section page__section--copy">
        <div class="card__container">
          <div class="card">
            <div class="card-content">
              <h3>Attendance Details</h3>

              <p>All presentations at Google I/O will be in English. Attendance at all sessions, code labs and events for Google I/O is on a first-come, first-served basis.</p>

              <h5 id="protips">Pro tips</h5>
              <p>If you’re joining us in person at Moscone West, here are some useful tips to navigate your way through the conference:</p>
              <ul>
              <li><b>Badge pick-up</b>: This year, keynote admittance will be assigned on a first-come, first-served basis during badge pick-up beginning at 9:00AM on May 27. Seating is limited in the keynote space, so make sure to plan accordingly and pick-up your badge early.</li>
              <li><b>NFC wristbands</b>: Each attendee will receive a non-transferrable NFC enabled wristband this year. Together,  your wristband &amp; I/O badge will allow you access to Keynote, Sessions, Sandbox and the After Hours party. You must wear both at all times. </li>
              <li><b>Meals</b>: Attendees are offered complimentary breakfast, lunch and snacks on both days of the conference.</li>
              <li><b>Lost &amp; Found</b>: It'll be located at the Conference Help Desk on Level 1 during event hours. Any items left overnight will be turned over to the Conference Security Office, located in Reboot on Level 1.</li>
              <li><b>Bike parking &amp; bag/coat check</b>: This is complimentary for attendees and will be available during event hours. Bike parking will be located on Level 1, and bag/coat check will be located in Reboot, also on Level 1.</li>
              <li><b>Keynote access</b>: The keynote doors will open at 8:30AM. We advise attendees to arrive at Moscone between 8:00AM and 8:30AM to make it inside on time. Your lanyard and wristband color denotes your keynote access. </li>
              <li><b>After Hours</b>: This is a party you don't want to miss! Attendees are invited to enjoy food, drinks, music, games, and more during the evening of May 28 (location to be announced on May 28). The conference badge and NFC wristband are required for entrance. </li>
              </ul>

              <h5 id="badges">Badges &amp; badge pick-up</h5>
              <p>To expedite the check-in process, we will begin badge pick-up on Wednesday, May 27, on Level 1 of <a href="https://maps.google.com/maps?q=Moscone+West+Convention+Center&hl=en&ll=37.785029,-122.401557%E2%80%A6" target="_blank">Moscone West</a> (see full badge pick-up schedule <a href="schedule#agenda" data-ajax-link>here</a>). Make sure to bring your photo ID along with your registration confirmation email, as we'll need to verify it prior to assigning you your Google I/O badge. We're OK with government issued licenses, passports, and other forms of identification. If you don't have proper identification, you won't be able to receive a badge and will not be admitted into the conference. If you're an Academic attendee, please remember to bring proof of eligibility. <b>New this year</b>: Keynote admittance will be assigned on a first-come, first-served basis during badge pick-up. Seating is limited in the keynote space, so make sure to plan accordingly.</p>
              <p>You may not share, give, or otherwise provide your badge + wristband to anyone. Google I/O badges + wristbands are not replaceable, so don't lose yours or you will not be readmitted to the conference.</p>
              <p>You must wear your Google I/O badge + wristband to gain admission to Google I/O and to visit the sessions, developer sandbox, and After Hours party. If requested by security, please display or provide additional identification. Google I/O badges include your name, company or organization (if provided), and photo.</p>

              <h5 id="afterhours"><i18n-msg msgid="afterhours">After Hours</i18-msg></h5>
              <p>All registered attendees are invited to the After Hours party. Conference credentials will be required for entry. Please join us for food, drinks, music, games, and more. Alcoholic beverages will be available for those 21 and over.</p>

              <h5 id="attire">Event attire</h5>
              <p>Google I/O is a developers conference, so please be comfortable and casual. There is no enforced dress code.</p>

              <h5 id="a11y"><i18n-msg msgid="a11y-accomodations">Accessibility accommodations for attendees</i18-msg></h5>
              <p>We will be providing live real-time transcription (CART) for the keynote and some of our sessions. Caption text displayed on a large screen at the front of the room will be accessible to all attendees. We will also use the text to provide captions for YouTube videos of the sessions, which will be posted after the event. If you have other specific needs, please let us know during your registration or send an email to <a href="mailto:googleio2015@google.com" target="_blank">googleio2015@google.com</a>.</p>
              <p>We will be happy to provide an ASL interpreter to accompany you in the sessions at Google I/O. We will do our best to find a technical translator that is familiar with the domain, but please keep in mind that the interpreter will probably not be able to meet with the speakers beforehand. Please let us know during registration if you need an ASL interpreter at Google I/O.</p>
              <p>Moscone West is fully ADA certified. If you have questions regarding specific accommodations please let us know during registration or send an email to <a href="mailto:googleio2015@google.com" target="_blank">googleio2015@google.com</a>.</p>

              <h5>Anti-harassment policy</h5>
              <p>Google is dedicated to providing a harassment-free event experience for everyone, regardless of gender, sexual orientation, disability, gender identity, age, race, national identity, or religion. We do not tolerate harassment of event participants in any form. All attendees of Google I/O must abide by our <a href="https://www.google.com/events/policy/anti-harassmentpolicy.html" target="_blank">anti-harassment policy</a>.</p>

              <h5 id="conduct"><i18n-msg msgid="conduct-policy">Conduct policy</i18-msg></h5>
              <p>Google reserves the right to refuse admittance to, or remove any person from Google I/O (including future Google I/O events) at any time in its sole discretion. This includes but is not limited to attendees behaving in a disorderly manner or failing to comply with the terms and conditions herein.</p>

              <h5>Smoking</h5>
              <p>Smoking is not permitted anywhere inside the Moscone West Convention Center. Smoking is only permitted in designated outdoor smoking areas.</p>

              <h5>No soliciting</h5>
              <p>No solicitation or selling of items or services is allowed at Google I/O. Any attendee conducting these activities may be removed from the conference.</p>

              <h5 id="childcare"><i18n-msg msgid="child-care">Child Care</i18-msg></h5>
              <p>We will offer group child care to conference attendees at no charge. Children aged 0 months through 8 years are eligible. Unfortunately, child care is already full at this time - if you are interested in being put on a waitlist please email <a href="mailto:io-childcare-2015@google.com" target="_blank">io-childcare-2015@google.com</a>.</p>
            </div>
          </div>
        </div>
      </section>

    </div>
  </div>


  <script>
  (function() {

    // Page-specific JS that runs when this page is loaded for the first time.
    function initPage() {
      var page = IOWA.Elements.Template.pages['faq'];

      if (page.hasBeenLoaded) {
        return;
      }

      IOWA.Elements.Template.scrollToFaq = function(e, detail, sender) {
        e.preventDefault();

        var dest = IOWA.Elements.Main.querySelector(sender.getAttribute('href'));
        if (dest) {
          IOWA.Util.smoothScroll(dest, 400);
        }
      };

      page.hasBeenLoaded = true;
    }

    // IE will be "loading" at this point. Other browsers will already be "complete".
    if (document.readyState !== 'loading') {
      initPage();
    }

    // Necessary for IE's lack of native <template>
    // https://github.com/GoogleChrome/ioweb2015/issues/599
    window._initPage = initPage;

  })();
  </script>
{% end %}<|MERGE_RESOLUTION|>--- conflicted
+++ resolved
@@ -37,22 +37,13 @@
             <div>
               <h3><i18n-msg msgid="attendance-details">Attendance Details</i18-msg></h3>
               <ul>
-<<<<<<< HEAD
                 <li><a href="#protips" on-tap="{{scrollToFaq}}" data-transition="smooth-scroll">Pro tips</a></li>
                 <li><a href="#badges" on-tap="{{scrollToFaq}}" data-transition="smooth-scroll"><i18n-msg msgid="badges">Badges &amp; badge pick-up</i18-msg></a></li>
                 <li><a href="#afterhours" on-tap="{{scrollToFaq}}" data-transition="smooth-scroll"><i18n-msg msgid="afterhours">After Hours</i18-msg></a></li>
                 <li><a href="#a11y" on-tap="{{scrollToFaq}}" data-transition="smooth-scroll"><i18n-msg msgid="a11y">Accessibility</i18-msg></a></li>
                 <li><a href="#conduct" on-tap="{{scrollToFaq}}" data-transition="smooth-scroll"><i18n-msg msgid="conduct">Conduct</i18-msg></a></li>
-                <!-- <li><a href="#childcare" on-tap="{{scrollToFaq}}" data-transition="smooth-scroll"><i18n-msg msgid="child-care">Child Care</i18-msg></a></li> -->
-=======
-                <li><a href="#protips" on-tap="{{scrollToFaq}}">Pro tips</a></li>
-                <li><a href="#badges" on-tap="{{scrollToFaq}}"><i18n-msg msgid="badges">Badges &amp; badge pick-up</i18-msg></a></li>
-                <li><a href="#afterhours" on-tap="{{scrollToFaq}}"><i18n-msg msgid="afterhours">After Hours</i18-msg></a></li>
-                <li><a href="#a11y" on-tap="{{scrollToFaq}}"><i18n-msg msgid="a11y">Accessibility</i18-msg></a></li>
-                <li><a href="#conduct" on-tap="{{scrollToFaq}}"><i18n-msg msgid="conduct">Conduct</i18-msg></a></li>
                 <!-- <li><a href="#childcare" on-tap="{{scrollToFaq}}"><i18n-msg msgid="child-care">Child Care</i18-msg></a></li> -->
-                <li><a href="#attire" on-tap="{{scrollToFaq}}">Event attire</li>
->>>>>>> db53a01f
+                <li><a href="#attire" on-tap="{{scrollToFaq}}" data-transition="smooth-scroll">Event attire</li>
               </ul>
             </div>
           </div>
