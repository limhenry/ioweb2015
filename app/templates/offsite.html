<<<<<<< HEAD
{% define "title" %}"Attend Off-site"{% end %}

{% define "mastheadBgClass" %}bg-cyan{% end %}
=======
{% define "meta" %}
  "title": "Attend Offsite",
  "mastheadBgClass": "bg-cyan"
{% end %}
>>>>>>> 920c7d18

{% define "masthead" %}
  <h1><i18n-msg msgid="attend-offsite">Attend Offsite</i18n-msg></h1>
{% end %}

{% define "content" %}
  <div class="card__container">
    <div class="card">
      <div class="card-content">
        <h2 class="card__title"><i18n-msg msgid="livestream">Live stream</i18n-msg></h2>
        <h3>Watch the keynote and selected sessions in real-time, from your laptop or mobile device.</h3>
      </div>
    </div>
  </div>

  <section class="card__photo--stage page__section"></section>

  <div class="card__container sidebyside" layout horizontal vertical?="{{isPhoneSize}}">
    <div class="card" auto-vertical flex>
      <div class="card-content">
        <h3 class="card__title"><i18n-msg msgid="ioextendevents">I/O Extended events</i18n-msg></h3>
        <h4>I/O Extended includes anything from live streaming sessions, to local developer demos, to hackathons. These events are brought to you by our Google Developer Groups, Student Ambassadors, and local developers.</h4>
      </div>
    </div>
    <div class="card" auto-vertical flex>
      <div class="card-content">
        <h3 class="card__title"><i18n-msg msgid="hostioextend">Host an I/O Extended event</i18n-msg></h3>
        <h4>We've got you covered with all the information you need to bring I/O to your neighborhood.</h4>
      </div>
      <div class="card-content link-spacing">
        <a href="https://www.google.com/events/io/shared/googleio2014-Extended-Guide.pdf"><core-icon icon="file-download"></core-icon> <i18n-msg msgid="organizerguide">Organizer's Guide</i18n-msg></a> <a href="https://docs.google.com/a/google.com/forms/d/10xVuAdkEVQnK36WM4v-fmghWQYY97U3yYVVraabLDV0/viewform"><i18n-msg msgid="submitevent">Submit your event</i18n-msg></a>
      </div>
    </div>
  </div>

  <section class="page__section page__section--attend bg-dark-grey">
    <h2>We're compiling a map of I/O Extended events in your area. Check back to find one close to you.</h2>
    <div class="action__links" layout vertical>
      <paper-button>
        <core-icon icon="social:notifications-none"></core-icon><i18n-msg msgid="notifyme">Notify me about 2015 events near me</i18n-msg>
      </paper-button>
      <paper-button>
        <core-icon icon="maps:place"></core-icon><i18n-msg msgid="viewlastyear">View 2014 events</i18n-msg>
      </paper-button>
    </div>
    <div class="attend__globe">

    </div>
  </section>
{% end %}<|MERGE_RESOLUTION|>--- conflicted
+++ resolved
@@ -1,13 +1,6 @@
-<<<<<<< HEAD
 {% define "title" %}"Attend Off-site"{% end %}
 
 {% define "mastheadBgClass" %}bg-cyan{% end %}
-=======
-{% define "meta" %}
-  "title": "Attend Offsite",
-  "mastheadBgClass": "bg-cyan"
-{% end %}
->>>>>>> 920c7d18
 
 {% define "masthead" %}
   <h1><i18n-msg msgid="attend-offsite">Attend Offsite</i18n-msg></h1>
