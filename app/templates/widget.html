{% define "title" %}I/O Live Embed Widget{% end %}

{% define "mastheadBgClass" %}bg-dark-grey{% end %}

{% define "masthead" %}
  <h1>I/O Live Embed Widget</h1>
{% end %}

{% define "content" %}
<!-- backdrop shouldn't be applied on ios - github.com/Polymer/paper-dialog/issues/16 -->
<paper-dialog id="gadgetfaq" backdrop?="{{!isIOS}}" transition="core-transition-center" layered="false">
  <paper-icon-button icon="arrow-back" core-overlay-toggle aria-label="Close dialog"></paper-icon-button>
  <section>
    <h2 class="card__title">I/O Live Embed Widget FAQ</h2>
    <h4>What is the I/O Live widget?</h4>
    <p>A widget to embed on your website that allows you to deliver highlights and live announcements directly from Google I/O. It features the following elements:</p>
    <ul>
      <li>The complete I/O Live video stream (this includes the keynote and all sessions).</li>
      <li>Social feed from <a href="https://twitter.com/GoogleDevs" target="_blank">@GoogleDevs</a>.</li>
    </ul>

    <h4>Can the widget be customized?</h4>
    <p>Yes. Here's what you can customize:</p>
    <ul>
      <li>The content the widget will include:
        <ul>
          <li>Live video stream &amp; Google Developers social feed.
          <li>Only the live video stream.
          <li>Only the Google Developers social feed.
        </ul>
      </li>
      <li>The size of the widget.</li>
    </ul>

    <h4>How do I customize the widget?</h4>
    <p>On the configuration page, under "Customize your widget" just select which content you want to display and what size you want the widget to have. As you select the different options, the preview section adapts in real time so you can see exactly how the widget will look once embedded on your website.</p>

    <h4>How do I embed the widget on my website?</h4>
    <p>After you customize the widget to your preference, scroll to "3. Embed this code into your site" at the bottom of this page. Copy the HTML code and add it to your website.</p>

    <h4>When can I embed the widget on my website?</h4>
    <p>You can embed the widget in advance of Google I/O. We encourage you to embed it as soon as possible to get your audience excited to tune in on the event dates.</p>

    <h4>What will the widget look like before Google I/O 2015 starts and after it ends?</h4>
    <ul>
      <li><em>Before May 28</em>: The widget will display a message letting viewers know I/O is coming up soon. If you've decided to include the social feed in the widget, it will display I/O related posts from the @GoogleDevs page. Lots of things will be posted in advance of I/O on this page to help inform your audience and get them excited for the event.
    </li>
      <li><em>On May 28 &amp; 29</em>: If you have decided to include the live stream in the widget, it will start displaying between 8-9AM PDT on May 28. After the keynote ends, it will automatically start displaying the remaining streaming channels instead. The live stream will run until end of day on May 29.</li>
      <li><em>After I/O ends</em>: After all sessions end at approximately 5PM PDT on May 29, the live stream will be replaced by a text card.</li>
    </ul>

    <h4>What content will show up on the @GoogleDevs social feed?</h4>
    <p>The social feed will surface public posts from the <a href="https://twitter.com/GoogleDevs" target="_blank">@GoogleDevs</a> page made before and during Google I/O.</p>

    <h4>Can my viewers still see the <a href="https://twitter.com/GoogleDevs" target="_blank">@GoogleDevs</a> feed after May 29?</h4>
    <p>Yes. As long as the widget is embedded on your website, viewers will still be able to scroll through the feed and see I/O announcements and highlights published on <a href="https://twitter.com/GoogleDevs" target="_blank">@GoogleDevs</a>.</p>

    <h4>Can I choose to add feeds from other Twitter pages besides @GoogleDevs?</h4>
    <p>No. The only Twitter feed that can be added to the widget is the one from <a href="https://twitter.com/GoogleDevs" target="_blank">@GoogleDevs</a> as it's the official Google I/O social channel.</p>

    <h4>Can readers reply, retweet or favorite tweets coming in through the social feed on the widget?</h4>
    <p>Not directly from the widget but they can access the original posts on Twitter by clicking on each tweet. Once on Twitter, viewers can reply, retweet or favorite tweets as usual.</p>

    <h4>Is there a way I can track the number of people viewing the widget at any time?</h4>
    <p>The widget doesn't have built-in analytics, but Google Analytics does provide <a href="https://support.google.com/analytics/answer/1638635?hl=en">real-time reports</a> so you can get an idea of how many active users are on the page where the widget is hosted.</p>

    <p class="footer__text">Your use of this gadget is subject to the <a href="http://www.google.com/intl/en/policies/terms/">Google Terms of Service</a>.</p>

  </section>
</paper-dialog>

<div class="active">
  <section class="card__container card__container--top slide-up">
    <div class="card js-experiment-visualizer">
      <div class="card-content">
        <h3>Personalize the I/O Live stream for your website and share the #io15 conversation directly with your audience.</h3>
      </div>
      <div class="card-content">
<<<<<<< HEAD
        <a href="#" data-ajax-link data-transition="hero-card-transition" data-track-link="widget-faq" on-click="{{toggleGadgetFaq}}">
=======
        <a href="#" data-ajax-link data-anim-card data-track-link="widget-faq" on-tap="{{toggleGadgetFaq}}">
>>>>>>> db53a01f
          <i18n-msg msgid="live-faq">Read I/O Live Embed Widget FAQ</i18n-msg>
        </a>
      </div>
      <div class="ripple">
        <div class="ripple__content"></div>
      </div>
    </div>
  </section>

  <div class="slide-up-delay">

    <section class="page__section page__section--gadgetpreview bg-medium-grey">
      <div layout horizontal center-center>
        <!-- dynamically populated with embed iframe preview -->
      </div>
    </section>

    <section class="page__section--customizer">
      <div class="card__container">
        <div class="card js-experiment-visualizer" on-core-change="{{updateIframeCode}}">
          <div class="card-content">
            <h3 class="card__title">Customize your widget</h3>
            <div>To customize the widget, just select the content and size, confirm the preview matches what you intended, and embed the code into your site.</div>
          </div>

          <div class="card-content">
            <h4 class="card__title">1. Select widget content</h4>
            <div class="customize__area">
              <paper-radio-group selected="{{selectedGadgetLayout}}">
                <io-radio-button name="both" label="Live video stream + Google Developers social feed"></io-radio-button>
                <io-radio-button name="video" label="Live video stream only"></io-radio-button>
                <io-radio-button name="feed" label="Google Developers social feed only"></io-radio-button>
              </paper-radio-group>
            </div>

            <div class="card__title" layout horizontal end wrap>
              <h4>2. Select widget size</h4>
              <!-- <span class="heading-info">Minimum 320px and maximum 1000px</span> -->
            </div>
            <div class="customize__area">
              <core-label layout inline horizontal center>
                Width (px)
                <io-slider min="320" max="1000" value="875" editable pin immediateValue="{{gadgetWidth}}" aria-valuetext="{{gadgetWidth}} pixels" for></io-slider>
              </core-label>
              <core-label layout inline horizontal center>
                Height (px)
                <io-slider min="300" max="1000" value="450" editable pin immediateValue="{{gadgetHeight}}" aria-valuetext="{{gadgetHeight}} pixels" for></io-slider>
              </core-label>
            </div>

            <h4>3. Embed this code into your site</h4>
            <div class="customize__area">
              <paper-input-decorator label="Embed code snippet">
                <paper-autogrow-textarea rows="2">
                  <textarea readonly on-focus="{{selectGadgetCodeSnippet}}">{{embedIframeCode}}</textarea>
                </paper-autogrow-textarea>
              </paper-input-decorator>
            </div>
          </div>
        </div>
      </div>
    </section>
  </div>
</div>

<script>
(function() {

  // Page-specific JS that runs when this page is loaded for the first time.
  function initPage() {
    var page = IOWA.Elements.Template.pages['widget'];

    if (page.hasBeenLoaded) {
      return;
    }

    page.load = function() {
      // Reset template variables for when revisiting the page.
      IOWA.Elements.Template.selectedGadgetVideoSize = 'small';
      IOWA.Elements.Template.selectedGadgetLayout = 'both';
    };

    IOWA.Elements.Template.updateIframeCode = function(e, detail, sender) {
      // Debounce all the on-change events from the form inputs.
      IOWA.Elements.Template.job('updateframe', function() {
        var url = IOWA.Util.getStaticBaseURL() + 'embed';
        if (this.selectedGadgetLayout === 'video') {
          url += '?noFeed';
        } else if (this.selectedGadgetLayout === 'feed') {
          url += '?noVideo';
        }

        this.embedIframeCode = '<iframe src="' + url + '" style="width:' +
                               this.gadgetWidth + 'px;height:' +
                               this.gadgetHeight +'px"' +
                               ' frameborder="0" allowfullscreen></iframe>';
        var container = document.querySelector('.page__section--gadgetpreview');
        container.firstElementChild.innerHTML = this.embedIframeCode;
      }, 50);
    },

    IOWA.Elements.Template.selectGadgetCodeSnippet = function(e, detail, sender) {
      sender.select();
    };

    IOWA.Elements.Template.toggleGadgetFaq = function(e, detail, sender) {
      IOWA.Elements.Main.querySelector('#gadgetfaq').toggle();
    };

    page.load(); // Run load callback on page load.
    page.hasBeenLoaded = true;
  }

  // IE will be "loading" at this point. Other browsers will already be "complete".
  if (document.readyState !== 'loading') {
    initPage();
  }

  // Necessary for IE's lack of native <template>
  // https://github.com/GoogleChrome/ioweb2015/issues/599
  window._initPage = initPage;

})();
</script>

{% end %}<|MERGE_RESOLUTION|>--- conflicted
+++ resolved
@@ -76,11 +76,7 @@
         <h3>Personalize the I/O Live stream for your website and share the #io15 conversation directly with your audience.</h3>
       </div>
       <div class="card-content">
-<<<<<<< HEAD
-        <a href="#" data-ajax-link data-transition="hero-card-transition" data-track-link="widget-faq" on-click="{{toggleGadgetFaq}}">
-=======
-        <a href="#" data-ajax-link data-anim-card data-track-link="widget-faq" on-tap="{{toggleGadgetFaq}}">
->>>>>>> db53a01f
+        <a href="#" data-ajax-link data-transition="hero-card-transition" data-track-link="widget-faq" on-tap="{{toggleGadgetFaq}}">
           <i18n-msg msgid="live-faq">Read I/O Live Embed Widget FAQ</i18n-msg>
         </a>
       </div>
