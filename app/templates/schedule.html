--- conflicted
+++ resolved
@@ -396,15 +396,7 @@
 
       var onSigninChanged_ = function(e) {
         if (e.detail.signedIn) {
-<<<<<<< HEAD
-          toggleSignInCard(true);
           fetchUserData();
-=======
-          if (!alreadyLoadedUserSchedule) {
-            alreadyLoadedUserSchedule = true;
-            fetchUserData();
-          }
->>>>>>> 8fd286f2
         } else {
           alreadyLoadedUserSchedule = false;
           IOWA.Elements.Template.savedSessions = [];
