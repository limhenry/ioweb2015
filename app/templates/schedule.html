--- conflicted
+++ resolved
@@ -307,13 +307,10 @@
 
         IOWA.Schedule.fetchSchedule().then(function(scheduleData) {
           IOWA.Elements.Template.scheduleData = scheduleData;
-<<<<<<< HEAD
-=======
 
           IOWA.Schedule.generateFilters(scheduleData.tags);
 
           IOWA.Elements.Masthead.querySelector('#subpage-tabs').selected = page.selectedSubpage;
->>>>>>> bd0a245e
 
           // Deep link into schedule tab.
           var filters = [];
