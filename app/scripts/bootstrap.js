/**
 * Copyright 2015 Google Inc. All rights reserved.
 *
 * Licensed under the Apache License, Version 2.0 (the "License");
 * you may not use this file except in compliance with the License.
 * You may obtain a copy of the License at
 *
 *     http://www.apache.org/licenses/LICENSE-2.0
 *
 * Unless required by applicable law or agreed to in writing, software
 * distributed under the License is distributed on an "AS IS" BASIS,
 * WITHOUT WARRANTIES OR CONDITIONS OF ANY KIND, either express or implied.
 * See the License for the specific language governing permissions and
 * limitations under the License.
 */

(function() {
  // Polyfill Promise() in browsers that don't support it natively.
  ES6Promise.polyfill();

  function initWorker() {
    var MAX_WORKER_TIMEOUT_ = 10 * 1000; // 10s
    var worker;

    var doMetrics = window.performance && window.performance.now;

    if (doMetrics) {
      var workerStartTime = window.performance.now();
      worker = new Worker('data-worker-scripts.js');
      var total = window.performance.now() - workerStartTime;

      if (window.ENV !== 'prod') {
        console.info('worker startup:', total, 'ms');
      }
      IOWA.Analytics.trackPerf('worker', 'creation', Math.ceil(total),
                               null, MAX_WORKER_TIMEOUT_);
    } else {
      worker = new Worker('data-worker-scripts.js');
    }

    worker.addEventListener('message', function(e) {
      if (!e.data) {
        return;
      }

      var template = IOWA.Elements.Template;

      var data = e.data;
      if (data.scheduleData) {
        // Report how long the worker fetch took to GA.
        if (doMetrics) {
          var total = window.performance.now() - workerFetchTime;
          if (window.ENV !== 'prod') {
            console.info('worker fetch:', total, 'ms');
          }
          IOWA.Analytics.trackPerf('worker', 'data fetch', Math.ceil(total),
                                   null, MAX_WORKER_TIMEOUT_);
        }

        IOWA.Schedule.setScheduleData(data.scheduleData); // needed since the worker has a different cached copy.
        template.scheduleData = data.scheduleData;
        template.filterSessionTypes = data.tags.filterSessionTypes;
        template.filterThemes = data.tags.filterThemes;
        template.filterTopics = data.tags.filterTopics;

        // If user is signed in by this point, fetch their schedule.
        if (IOWA.Elements.GoogleSignIn.signedIn) {
          fetchUserSchedule();
        }
      }
    });

    var workerFetchTime;
    if (doMetrics) {
      workerFetchTime = window.performance.now();
    }

    worker.postMessage({cmd: 'FETCH_SCHEDULE'});
  }

  function afterImports() {
    IOWA.Elements.init();
    IOWA.Router.init(IOWA.Elements.Template);
    IOWA.Notifications.init();

    initWorker();

    CoreStyle.g.paperInput.labelColor = '#008094';
    CoreStyle.g.paperInput.focusedColor = '#008094';
  }

  function fetchUserSchedule() {
    var template = IOWA.Elements.Template;

    template.scheduleFetchingUserData = true;

    // Fetch user's saved sessions.
    IOWA.Schedule.fetchUserSchedule(function(savedSessions) {
      template.scheduleFetchingUserData = false;
      template.savedSessions = savedSessions;
      IOWA.Schedule.updateSavedSessionsUI(template.savedSessions);
    });
  }

  window.addEventListener('core-media-change', function(e) {
    // Disable swipping on tablet/desktop.
    if (e.target.id === 'mq-phone') {
      var isPhoneSize = e.detail.matches;
      IOWA.Elements.Drawer.querySelector('[drawer]').hidden = !isPhoneSize;
      IOWA.Elements.Drawer.disableSwipe = !isPhoneSize;
    }
  });

  window.addEventListener('keydown', function(e) {
    // ESC closes any overlays.
    if (e.keyCode === 27) {
      var template = IOWA.Elements.Template;
      if (template.photoGalleryActive) {
        template.togglePhotoGallery();
      }
      if (template.fullscreenVideoActive) {
        if (template.closeVideoCard) {
          template.closeVideoCard();
        }
        if (template.closeVideoSection) {
          template.closeVideoSection();
        }
      }
      if (template.extendedMapActive) {
        template.closeExtendedMapSection();
      }
    }
  });

  window.addEventListener('resize', function() {
    IOWA.Util.resizeRipple(IOWA.Elements.Ripple);
    IOWA.Elements.Drawer.closeDrawer();
  });

  // Watch for sign-in changes to fetch user schedule, update UI, etc.
  window.addEventListener('signin-change', function(e) {
    var template = IOWA.Elements.Template;

    if (e.detail.signedIn) {
<<<<<<< HEAD
      // Check to see if there are any failed session modification requests, and if so, replay them.
      IOWA.Schedule.replayQueuedRequests().then(function() {
        // Only fetch their schedule if the worker has responded with the master schedule.
        // Wait until after any replay requests have completed first.
        if (template.scheduleData) {
          fetchUserSchedule();
        }
      });
=======
      // User is logged in. Only fetch their schedule if the worker has
      // responded with the master schedule.
      if (template.scheduleData) {
        fetchUserSchedule();
      }

      // If the user hasn't denied notifications permission in the current browser,
      // and the user has notifications turned on globally (i.e. in at least one other browser),
      // and there isn't already a subscription in the current browser, then try to enable
      // notifications in the current browser.
      if (window.Notification.permissions !== 'denied') {
        IOWA.Notifications.isNotifyEnabledPromise().then(function(isGlobalNotificationsEnabled) {
          if (isGlobalNotificationsEnabled) {
            IOWA.Notifications.isExistingSubscriptionPromise().then(function(isLocalSubscription) {
              if (!isLocalSubscription) {
                IOWA.Notifications.subscribePromise();
              }
            });
          }
        });
      }
>>>>>>> fd4aa59d
    } else {
      template.savedSessions = [];
      IOWA.Schedule.updateSavedSessionsUI(template.savedSessions);
      IOWA.Schedule.clearCachedUserSchedule();
    }
  });

  if (IOWA.Util.supportsHTMLImports) {
    afterImports();
  } else {
    document.addEventListener('polymer-ready', afterImports);
  }
})();<|MERGE_RESOLUTION|>--- conflicted
+++ resolved
@@ -142,7 +142,6 @@
     var template = IOWA.Elements.Template;
 
     if (e.detail.signedIn) {
-<<<<<<< HEAD
       // Check to see if there are any failed session modification requests, and if so, replay them.
       IOWA.Schedule.replayQueuedRequests().then(function() {
         // Only fetch their schedule if the worker has responded with the master schedule.
@@ -151,12 +150,6 @@
           fetchUserSchedule();
         }
       });
-=======
-      // User is logged in. Only fetch their schedule if the worker has
-      // responded with the master schedule.
-      if (template.scheduleData) {
-        fetchUserSchedule();
-      }
 
       // If the user hasn't denied notifications permission in the current browser,
       // and the user has notifications turned on globally (i.e. in at least one other browser),
@@ -173,7 +166,6 @@
           }
         });
       }
->>>>>>> fd4aa59d
     } else {
       template.savedSessions = [];
       IOWA.Schedule.updateSavedSessionsUI(template.savedSessions);
