--- conflicted
+++ resolved
@@ -28,21 +28,13 @@
 
     var ripple = document.querySelector('.masthead__ripple__content');
     var masthead = document.querySelector('.masthead');
+    var i18n = document.querySelector('io-i18n');
 
-<<<<<<< HEAD
-  var i18n = document.querySelector('io-i18n');
-
-  return {
-    Drawer: drawer,
-    I18n: i18n,
-    Template: template,
-    Toast: toast
-=======
     IOWA.Elements.Drawer = drawer;
+    IOWA.Elements.I18n = i18n;
     IOWA.Elements.Masthead = masthead;
     IOWA.Elements.Ripple = ripple;
     IOWA.Elements.Toast = toast;
->>>>>>> 103db431
   };
 
   var init = function() {
