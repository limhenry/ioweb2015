--- conflicted
+++ resolved
@@ -59,11 +59,7 @@
     var template = document.getElementById('t');
     template.pages = {};
     template.selectedPage = IOWA.Router.getPageName(window.location.pathname);
-<<<<<<< HEAD
-=======
-    template.pageTransitioningOut = true;
     template.fullscreenVideoActive = false;
->>>>>>> bd53feca
 
     template.pages = {
       'schedule': {
