--- conflicted
+++ resolved
@@ -60,7 +60,6 @@
     IOWA.Elements.IOLogo = ioLogo;
     IOWA.Elements.IOLogoLarge = ioLogoLarge;
     IOWA.Elements.Footer = footer;
-<<<<<<< HEAD
 
     ioLogo.addEventListener('finish', function() {
       var optionallyLaunchExperiment = function() {
@@ -75,8 +74,6 @@
     window.addEventListener('resize', function() {
       IOWA.Util.resizeRipple(IOWA.Elements.Ripple);
     });
-=======
->>>>>>> 788e1aa4
   };
 
   var init = function() {
