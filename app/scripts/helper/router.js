/**
 * Copyright 2015 Google Inc. All rights reserved.
 *
 * Licensed under the Apache License, Version 2.0 (the "License");
 * you may not use this file except in compliance with the License.
 * You may obtain a copy of the License at
 *
 *     http://www.apache.org/licenses/LICENSE-2.0
 *
 * Unless required by applicable law or agreed to in writing, software
 * distributed under the License is distributed on an "AS IS" BASIS,
 * WITHOUT WARRANTIES OR CONDITIONS OF ANY KIND, either express or implied.
 * See the License for the specific language governing permissions and
 * limitations under the License.
 */

 /**
  * @fileOverview The ajax-based routing for IOWA subpages.
  */

IOWA.Router = (function() {

  "use strict";

  var MASTHEAD_BG_CLASS_REGEX = /(\s|^)bg-[a-z-]+(\s|$)/;

  /**
   * Tells what kind of transition is currently happening on the page,
   * e.g. 'hero-card-transition' or 'masthead-ripple-transition'.
   * @type {=string?}
   */
  var currentPageTransition = null;

  /**
   * True if the URL update was due to a user click. Used to differentiate a
   * popstate event from a link click and a history pop.
   * @type {boolean}
   */
  var navigationFromLinkClick = false;

  /**
   * Navigates to a new page via a hero card takeover transition.
   * @param {Event} e Event that triggered navigation.
   * @param {Element} el Element clicked.
   * @param {string} rippleColor Color of the ripple on the card.
   * @private
   */
  function playHeroTransition(e, el, rippleColor) {
    // TODO: This may need some perf tweaking for FF.
    var card = null;
    var currentEl = el;
    while (!card) {
      currentEl = currentEl.parentNode;
      if (currentEl.classList.contains('card__container')) {
        card = currentEl;
      }
    }
    IOWA.PageAnimation.play(
      IOWA.PageAnimation.pageCardTakeoverOut(
          card, e.pageX, e.pageY, 300, rippleColor),
      function() {
        IOWA.History.pushState({'path': el.pathname}, '', el.href);
      }
    );
  }

  /**
   * Navigates to a new page via a masthead nav item ripple transition.
   * @param {Event} e Event that triggered navigation.
   * @param {Element} el Element clicked.
   * @param {string} mastheadColor Color of the masthead.
   * @param {string} rippleColor Color of the ripple.
   * @param {boolean} isFadeRipple If true, ripple will just glimpse and fade.
   * @private
   */
  function playMastheadRippleTransition(
      e, el, mastheadColor, rippleColor, isFadeRipple) {
    var x = e.touches ? e.touches[0].pageX : e.pageX;
    var y = e.touches ? e.touches[0].pageY : e.pageY;
    var duration = isFadeRipple ? 300 : 600;
    var rippleAnim = IOWA.PageAnimation.ripple(
          IOWA.Elements.Ripple, x, y, duration,
          rippleColor, isFadeRipple);
    var animGroup = [
      rippleAnim,
      IOWA.PageAnimation.contentSlideOut(),
    ];
    if (!isFadeRipple) {
      var mastheadAnim = new Animation(IOWA.Elements.Masthead, [
        {backgroundColor: mastheadColor},
        {backgroundColor: rippleColor}
      ], {
        duration: 300,
        delay: 0,
        fill: 'forwards'  // Makes ripple keep its state after animation.
      });
      animGroup.push(mastheadAnim);
    }
    var animation = new AnimationGroup(animGroup);
    IOWA.PageAnimation.play(animation, function() {
      IOWA.History.pushState({'path': el.pathname}, '', el.href);
    });
  }

  /**
   * Navigates to a new page via ajax and page transitions.
   * @param {Event} e Event that triggered navigation.
   * @param {Element} el Element clicked.
   * @param {String} currentPage Current page id.
   * @param {String} nextPage Id of the page the user navigates to.
   * @private
   */
  function handleAjaxLink(e, el, currentPage, nextPage) {
    e.preventDefault();
    e.stopPropagation();

    var template = IOWA.Elements.Template;
    var bgClass = template.pages[nextPage] &&
                  template.pages[nextPage].mastheadBgClass;
    var prevBgClass = template.pages[currentPage].mastheadBgClass;

    template.navBgClass = bgClass;

    var isFadeRipple = prevBgClass === bgClass;
    var mastheadColor = template.rippleColors[prevBgClass];
    var rippleColor = isFadeRipple ? '#fff' : template.rippleColors[bgClass];

    if (currentPage !== nextPage) {
      IOWA.Elements.Template.fire('page-transition-start');
      if (el.hasAttribute('data-anim-ripple')) {
        currentPageTransition = 'masthead-ripple-transition';
        playMastheadRippleTransition(
            e, el, mastheadColor, rippleColor, isFadeRipple);
      } else if (el.hasAttribute('data-anim-drawer'))  {
        var handler = function(e) {
          e.target.removeEventListener('core-transitionend', handler);
          currentPageTransition = '';
          IOWA.History.pushState({'path': el.pathname}, '', el.href);
        };
        el.parentNode.addEventListener('core-transitionend', handler);
      } else if (el.hasAttribute('data-anim-card'))  {
        currentPageTransition = 'hero-card-transition';
        playHeroTransition(e, el, rippleColor);
      } else {
        currentPageTransition = '';
        IOWA.History.pushState({'path': el.pathname}, '', el.href);
      }
    }
    // TODO: Update meta.
  }

  /**
   * Navigates to a new subpage.
   * @param {Event} e Event that triggered navigation.
   * @param {Element} el Element clicked.
   * @private
   */
  function handleSubpageLink(e, el) {
    e.preventDefault();
    e.stopPropagation();

    var main = IOWA.Elements.Main;
    var t = IOWA.Elements.Template;

    var currentSubpageName = t.pages[t.selectedPage].selectedSubpage;
    var nextSubpageName = el.hash.substring(1);

    if (currentSubpageName !== nextSubpageName) {
      var oldSubpage = main.querySelector('#subpage-' + currentSubpageName);
      var newSubpage = main.querySelector('#subpage-' + nextSubpageName);
<<<<<<< HEAD
      IOWA.PageAnimation.play(new AnimationGroup([
          IOWA.PageAnimation.sectionSlideOut(oldSubpage),
          IOWA.PageAnimation.elementFadeOut(
              IOWA.Elements.Footer, {duration: 400})
        ]), function() {
          oldSubpage.style.display = 'none';
          newSubpage.style.display = '';
          IOWA.History.pushState({
            'path': el.pathname + el.hash,
            fromHashChange: true
          }, '', el.href);
          IOWA.PageAnimation.play(new AnimationGroup([
            IOWA.PageAnimation.sectionSlideIn(newSubpage),
            IOWA.PageAnimation.elementFadeIn(
                IOWA.Elements.Footer, {duration: 400})
          ]));
        });
=======
      IOWA.PageAnimation.play(
          IOWA.PageAnimation.sectionSlideOut(oldSubpage), function() {
        oldSubpage.style.display = 'none';
        newSubpage.style.display = '';
        IOWA.History.pushState({
          'path': el.pathname + el.hash,
          fromHashChange: true
        }, '', el.href);
        // Update selected subpage to trigger changes in paper-tabs
        t.pages[t.selectedPage].selectedSubpage = nextSubpageName;

        IOWA.PageAnimation.play(IOWA.PageAnimation.sectionSlideIn(newSubpage));
      });
>>>>>>> 5dc1022f
    }
  }

  /**
   * Navigates to a new page. Uses ajax for data-ajax-link links.
   * @param {Event} e Event that triggered navigation.
   * @private
   */
  function navigate(e) {
    // Allow user to open page in a new tab.
    if (e.metaKey || e.ctrlKey) {
      return;
    }

    navigationFromLinkClick = true;

    // Inject page if <a> has the data-ajax-link attribute.
    for (var i = 0; i < e.path.length; ++i) {
      var el = e.path[i];
      if (el.localName === 'a') {
        var currentPage = parsePageNameFromAbsolutePath(location.pathname);
        var nextPage = parsePageNameFromAbsolutePath(el.pathname);

        // First, record click event if link requests it.
        if (el.hasAttribute('data-track-link')) {
          IOWA.Analytics.trackEvent(
              'link', 'click', el.getAttribute('data-track-link'));
        }

        // Ignore links that go offsite.
        if (el.target) {
          return;
        }

        if (el.hasAttribute('data-subpage-link')) {
          handleSubpageLink(e, el);
          return;
        }

        // Prevent navigations to the same page.
        // Note, this prevents in-page anchors. Use IOWA.Util.smoothScroll.
        if (currentPage === nextPage) {
          e.preventDefault();
          return;
        }

        // Do ajax page navigation if link requests it.
        if (el.hasAttribute('data-ajax-link')) {
          runPageHandler('unload', currentPage);
          handleAjaxLink(e, el, currentPage, nextPage);
        } else {
          currentPageTransition = 'no-transition';
        }

        return; // found first navigation element, quit here.
      }
    }
  }

  /**
   * Renders a new page by fetching partials through ajax.
   * @param {string} pageName The name of the new page.
   * @private
   */
  function renderPage(pageName) {
    var importURL = pageName + '?partial';
    // TODO(ericbidelman): update call when github.com/Polymer/polymer/pull/1128 lands.
    Polymer.import([importURL], function() {
      // Don't proceed if import didn't load correctly.
      var htmlImport = document.querySelector(
          'link[rel="import"][href="' + importURL + '"]');
      if (htmlImport && !htmlImport.import) {
        return;
      }

      // FF doesn't execute the <script> inside the main content <template>
      // (inside page partial import). Instead, the first time the partial is
      // loaded, find any script tags in and make them runnable by appending them back to the template.
      if (IOWA.Util.isFF() || IOWA.Util.isIE()) {
        var contentTemplate = document.querySelector(
           '#template-' + pageName + '-content');
        if (!contentTemplate) {
          var containerTemplate = htmlImport.import.querySelector(
              '[data-ajax-target-template="template-content-container"]');
          var scripts = containerTemplate.content.querySelectorAll('script');
          Array.prototype.forEach.call(scripts, function(node, i) {
            replaceScriptTagWithRunnableScript(node);
          });
        }
      }

      // Update content of the page.
      injectPageContent(pageName, htmlImport.import);
    });
  }

  /**
   * Replaces in-page <script> tag in xhr'd body content with runnable script.
   *
   * @param {Node} node Container element to replace script content.
   * @private
   */
  function replaceScriptTagWithRunnableScript(node) {
    var script = document.createElement('script');
    script.text = node.text || node.textContent || node.innerHTML;

    // IE doesn't execute the script when it's appended to the middle
    // of the DOM. Append it to body instead, then remove.
    if (IOWA.Util.isIE()) {
      document.body.appendChild(script);
      document.body.removeChild(script);
    } else {
      node.parentNode.replaceChild(script, node); // FF
    }
  }

  /**
   * Replaces templated content.
   * @private
   */
  function replaceTemplateContent(currentPageTemplates) {
    for (var j = 0; j < currentPageTemplates.length; j++) {
      var template = currentPageTemplates[j];
      var templateToReplace = document.getElementById(
          template.getAttribute('data-ajax-target-template'));
      if (templateToReplace) {
        templateToReplace.setAttribute('ref', template.id);
      }
    }
  }

  /**
   * Updates the page elements during the page transition.
   * @param {string} pageName New page identifier.
   * @param {NodeList} currentPageTemplates Content templates to be rendered.
   * @private
   */
  function updatePageElements(pageName, currentPageTemplates) {
    replaceTemplateContent(currentPageTemplates);

    var template = IOWA.Elements.Template;

    // Update menu/drawer selected item.
    template.selectedPage = pageName;
    IOWA.Elements.DrawerMenu.selected = pageName;

    var currentPageMeta = template.pages[pageName];
    document.body.id = 'page-' + pageName;
    document.title = currentPageMeta.title || 'Google I/O 2015';

    var previousPageMeta = template.pages[template.selectedPage];
    var previousMastheadColor = template.rippleColors[previousPageMeta.mastheadBgClass];
    var currentMastheadColor = template.rippleColors[currentPageMeta.mastheadBgClass];

    // Prepare the page for a smooth masthead transition.
    var mastheadBgClass = currentPageMeta.mastheadBgClass;
    template.navBgClass = mastheadBgClass;
    // This cannot be updated via data binding, because the masthead
    // is visible before the binding happens.
    IOWA.Elements.Masthead.className = IOWA.Elements.Masthead.className.replace(
        MASTHEAD_BG_CLASS_REGEX, ' ' + mastheadBgClass + ' ');

    // Transition masthead color.
    IOWA.PageAnimation.play(new Animation(IOWA.Elements.Masthead, [
      {backgroundColor: previousMastheadColor},
      {backgroundColor: currentMastheadColor}
    ], {
      duration: currentPageTransition ? 0 : 300,
      fill: 'forwards'
    }));

    // Hide the masthead ripple before proceeding with page transition.
    IOWA.PageAnimation.play(
        IOWA.PageAnimation.elementFadeOut(IOWA.Elements.Ripple, {duration: 0}));

    // Scroll to top of new page.
    IOWA.Elements.ScrollContainer.scrollTop = 0;

    // Wait 1 rAF for DOM to settle.
    IOWA.Elements.Template.async(function() {
      var animationFunc;
      if (currentPageTransition === 'hero-card-transition') {
        animationFunc = IOWA.PageAnimation.pageCardTakeoverIn;
      } else {
        animationFunc = IOWA.PageAnimation.pageSlideIn;
      }
      var main = IOWA.Elements.Main;
      var subpages = main.querySelectorAll('.subpage__content');
      var subpageName = template.pages[template.selectedPage].selectedSubpage;
      var selectedSubpage = main.querySelector('#subpage-' + subpageName);
      if (selectedSubpage) {
        for (var i = 0; i < subpages.length; i++) {
          var subpage = subpages[i];
          subpage.style.display = 'none';
        }
        selectedSubpage.style.display = '';
      }
      IOWA.PageAnimation.play(animationFunc(), function() {
        // Fire event when the page transitions are final.
        IOWA.Elements.Template.fire('page-transition-done');
      });

      currentPageTransition = '';
    });
  }

  /**
   * Runs animated page transition.
   * @param {string} pageName New page identifier.
   * @private
   */
  function animatePageIn(pageName) {
    // Prequery for content templates.
    var currentPageTemplates = document.querySelectorAll(
        '.js-ajax-' + pageName);
    if (!currentPageTransition) {
      var animation = IOWA.PageAnimation.contentSlideOut();
      IOWA.PageAnimation.play(animation, updatePageElements.bind(
          null, pageName, currentPageTemplates));
    } else if (currentPageTransition !== 'no-transition') {
      updatePageElements(pageName, currentPageTemplates);
    }
  }

  /**
   * Parses the page name out of the last entry in absolutePath, split on '/'.
   * Defaults to 'home' if absolutePath ends in '/' or is ''.
   * @private
   */
  function parsePageNameFromAbsolutePath(absolutePath) {
    return absolutePath.split('/').pop() || 'home';
  }

  /**
   * Renders a new page for the current location.
   * @private
   */
  function renderCurrentPage() {
    renderPage(parsePageNameFromAbsolutePath(window.location.pathname));
  }

  /**
   * Injects new page content into existing layout.
   * @param {string} pageName New page identifier.
   * @param {DocumentFragment} importContent HTML containing templates to be
   *    injected.
   * @private
   */
  function injectPageContent(pageName, importContent) {

    runPageHandler('load', pageName);

    // Add freshly fetched templates to DOM, if not yet present.
    var newTemplates = importContent.querySelectorAll('.js-ajax-template');
    for (var i = 0; i < newTemplates.length; i++) {
      var newTemplate = newTemplates[i];
      if (!document.getElementById(newTemplate.id)) {
        document.body.appendChild(newTemplate);
      }
    }
    animatePageIn(pageName);
  }

  function runPageHandler(funcName, pageName) {
    var page = IOWA.Elements.Template.pages[pageName];
    if (page && page[funcName]) {
      // If page we're going to has a load handler, run it.
      page[funcName]();
    }
  }

  /**
   * Initialized ajax-based routing on the page.
   */
  function init() {
    window.addEventListener('popstate', function(e) {
      var currentPage = IOWA.Elements.Template.selectedPage;
      var nextPage = parsePageNameFromAbsolutePath(window.location.pathname);

      // Note: popstate is fired when history.pushState() is called so we need
      // to determine if the event was organic (browser back/forward button).
      // If it was, currentPage has not been updated yet and is the previous page.
      if (!navigationFromLinkClick) {
        runPageHandler('unload', currentPage);
      }

      navigationFromLinkClick = false; // Reset
      IOWA.Elements.Template.scrollLock(false); // Ensure main scroll container can scroll again.

      // Ignore the navigation if it was a hash update, but on the same page.
      if (e.state && e.state.fromHashChange && nextPage === currentPage) {
        return;
      }
      document.title = (IOWA.Elements.Template.pages[nextPage].title ||
          'Google I/O 2015');
      IOWA.Analytics.trackPageView(e.state && e.state.path);
      renderCurrentPage();
    });

    // On iOS, we don't have event bubbling to the document level.
    // http://www.quirksmode.org/blog/archives/2010/09/click_event_del.html
    var eventName = IOWA.Util.isIOS() || IOWA.Util.isTouchScreen() ?
        'touchstart' : 'click';
    document.addEventListener(eventName, navigate);
  }

  return {
    init: init,
    getPageName: parsePageNameFromAbsolutePath,
    animatePageIn: animatePageIn
  };

})();<|MERGE_RESOLUTION|>--- conflicted
+++ resolved
@@ -168,7 +168,6 @@
     if (currentSubpageName !== nextSubpageName) {
       var oldSubpage = main.querySelector('#subpage-' + currentSubpageName);
       var newSubpage = main.querySelector('#subpage-' + nextSubpageName);
-<<<<<<< HEAD
       IOWA.PageAnimation.play(new AnimationGroup([
           IOWA.PageAnimation.sectionSlideOut(oldSubpage),
           IOWA.PageAnimation.elementFadeOut(
@@ -176,31 +175,19 @@
         ]), function() {
           oldSubpage.style.display = 'none';
           newSubpage.style.display = '';
+          oldSubpage.classList.remove('active');
+          newSubpage.classList.add('active');
           IOWA.History.pushState({
             'path': el.pathname + el.hash,
             fromHashChange: true
           }, '', el.href);
+          t.pages[t.selectedPage].selectedSubpage = nextSubpageName;
           IOWA.PageAnimation.play(new AnimationGroup([
             IOWA.PageAnimation.sectionSlideIn(newSubpage),
             IOWA.PageAnimation.elementFadeIn(
                 IOWA.Elements.Footer, {duration: 400})
           ]));
         });
-=======
-      IOWA.PageAnimation.play(
-          IOWA.PageAnimation.sectionSlideOut(oldSubpage), function() {
-        oldSubpage.style.display = 'none';
-        newSubpage.style.display = '';
-        IOWA.History.pushState({
-          'path': el.pathname + el.hash,
-          fromHashChange: true
-        }, '', el.href);
-        // Update selected subpage to trigger changes in paper-tabs
-        t.pages[t.selectedPage].selectedSubpage = nextSubpageName;
-
-        IOWA.PageAnimation.play(IOWA.PageAnimation.sectionSlideIn(newSubpage));
-      });
->>>>>>> 5dc1022f
     }
   }
 
