--- conflicted
+++ resolved
@@ -84,10 +84,12 @@
         var sequence = new AnimationSequence([
           IOWA.PageAnimation.ripple(
               IOWA.Elements.Ripple, e.pageX, e.pageY, 400, isFadeRipple),
-          IOWA.PageAnimation.slideContentOut()
+          IOWA.PageAnimation.contentSlideOut()
         ]);
         sequence.callback = callback.bind(this, el);
         */
+
+        currentPageTransition = 'masthead-ripple-transition';
 
         var rippleAnim = IOWA.PageAnimation.ripple(
               IOWA.Elements.Ripple, e.pageX, e.pageY, 400, rippleColor, isFadeRipple);
@@ -96,9 +98,8 @@
           // Run animations simultaneously, then change the page.
           var animation = new AnimationGroup([
             rippleAnim,
-            IOWA.PageAnimation.slideContentOut()
+            IOWA.PageAnimation.contentSlideOut()
           ]);
-          animation.pageState = 'slideContentOut';
           callback = function() {
             IOWA.History.pushState({'path': el.pathname}, '', el.href);
           };
@@ -107,15 +108,17 @@
           // Run animations sequentially, then change the page.
           callback = function(el) {
             IOWA.PageAnimation.play(
-                IOWA.PageAnimation.slideContentOut(), function() {
+                IOWA.PageAnimation.contentSlideOut(), function() {
                   IOWA.History.pushState({'path': el.pathname}, '', el.href);
                 });
           };
           IOWA.PageAnimation.play(rippleAnim, callback.bind(null, el));
         }
       } else if (el.hasAttribute('data-anim-card'))  {
+        currentPageTransition = 'hero-card-transition';
         playHeroTransition(e, el, rippleColor);
       } else {
+        currentPageTransition = '';
         IOWA.History.pushState({'path': el.pathname}, '', el.href);
       }
     }
@@ -154,10 +157,6 @@
    */
   function renderPage(pageName) {
     var importURL = pageName + '?partial';
-<<<<<<< HEAD
-
-=======
->>>>>>> e5dad041
     Polymer.import([importURL], function() {
       // Don't proceed if import didn't load correctly.
       var htmlImport = document.querySelector(
@@ -203,10 +202,13 @@
         MASTHEAD_BG_CLASS_REGEX, ' ' + pageMeta.mastheadBgClass + ' ');
 
     setTimeout(function() {
-      var animation = IOWA.PageAnimation.slideContentIn();
-      animation.pageState = 'slideContentIn';
-      IOWA.PageAnimation.play(animation);
-      //IOWA.PageAnimation.play(IOWA.PageAnimation.slideContentIn());
+      var animationIn = (
+          currentPageTransition === 'hero-card-transition') ?
+          IOWA.PageAnimation.pageCardTakeoverIn() :
+          IOWA.PageAnimation.pageSlideIn();
+      console.log(animationIn)
+      IOWA.PageAnimation.play(animationIn);
+      currentPageTransition = '';
     }, 50); // Wait for the... Good question. Maybe template binding?
     // TODO: BUG: Anyways, something to investigate. Web Animations
     // are not working properly without this delay (Chrome crashes).
@@ -221,69 +223,23 @@
     // Prequery for content templates.
     var currentPageTemplates = document.querySelectorAll(
         '.js-ajax-' + pageName);
-<<<<<<< HEAD
-
-    var callback = function() {
-      replaceTemplateContent(currentPageTemplates);
-      document.body.id = 'page-' + pageName;
-      IOWA.Elements.Template.selectedPage = pageName;
-      var pageMeta = IOWA.Elements.Template.pages[pageName];
-      document.title = pageMeta.title || 'Google I/O 2015';
-
-      var masthead = IOWA.Elements.Masthead;
-      masthead.className = masthead.className.replace(
-          MASTHEAD_BG_CLASS_REGEX, ' ' + pageMeta.mastheadBgClass + ' ');
-
-      setTimeout(function() {
-        if (IOWA.PageAnimation.pageState === 'pageCardTakeoverOut') {
-          var animationIn = IOWA.PageAnimation.pageCardTakeoverIn();
-
-        } else  {
-          var animationIn = IOWA.PageAnimation.pageSlideIn();
-
-        }
-        IOWA.PageAnimation.play(animationIn);
-      }, 50); // Wait for the currentPageTemplates to render fully.
-      // Web Animations are not working properly without this delay
-      // (Chrome crashes).
-    };
-
-    console.log(IOWA.PageAnimation.pageState)
+
+    console.log('currentPageTransition: ', currentPageTransition)
     var masthead = IOWA.Elements.Masthead;
-      masthead.className = masthead.className.replace(
-          MASTHEAD_BG_CLASS_REGEX,
-          ' ' + IOWA.Elements.Template.mastheadBgClass + ' ');
-
-      var bgClass = IOWA.Elements.Template.mastheadBgClass;
-      var rippleColor = IOWA.Elements.Template.rippleColors[bgClass];
-      IOWA.Elements.Ripple.style.backgroundColor = rippleColor;
-
-
-    if (IOWA.PageAnimation.pageState === 'pageCardTakeoverOut') {
-
-
-
-      var animationIn = IOWA.PageAnimation.pageCardTakeoverIn();
-
-      callback(animationIn);
-
-    } else if (IOWA.PageAnimation.pageState === 'pageSlideIn') {
-      var animation = IOWA.PageAnimation.slideContentOut();
-      IOWA.PageAnimation.play(animation, callback);
-    } else {
-
-      var animationIn = IOWA.PageAnimation.pageSlideIn();
-
-      callback(animationIn);
-=======
-    if (IOWA.PageAnimation.pageState !== 'slideContentOut') {
-      var animation = IOWA.PageAnimation.slideContentOut();
-      animation.pageState = 'slideContentOut';
+    masthead.className = masthead.className.replace(
+        MASTHEAD_BG_CLASS_REGEX,
+        ' ' + IOWA.Elements.Template.mastheadBgClass + ' ');
+
+    var bgClass = IOWA.Elements.Template.mastheadBgClass;
+    var rippleColor = IOWA.Elements.Template.rippleColors[bgClass];
+    IOWA.Elements.Ripple.style.backgroundColor = rippleColor;
+
+    if (!currentPageTransition) {
+      var animation = IOWA.PageAnimation.contentSlideOut();
       IOWA.PageAnimation.play(animation, updatePageElements.bind(
           null, pageName, currentPageTemplates));
     } else {
       updatePageElements(pageName, currentPageTemplates);
->>>>>>> e5dad041
     }
   }
 
